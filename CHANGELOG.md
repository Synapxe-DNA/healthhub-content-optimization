# Changelog

<<<<<<< HEAD
## July 11, 2024 <a id="july-11-2024"></a>

- Added new column `extracted_tables` as a new column into `merged_data.parquet`
- Replace En Dash with a dash to extract these dashes into `extracted_content_body`
- Amended `extract_links` to ignore footnotes and online forms
=======
## July 12, 2024 <a id="july-12-2024"></a>

- Added unit tests and integration test for [`data_processing`](content-optimization/src/content_optimization/pipelines/data_processing) pipeline
- Added [data directories](content-optimization/tests/data) for test datasets
- Removed use of `alive_progress` because of incompatibility with `pytest`

---

- Added [`run_tests.py`](run_tests.py) to provide as an entry point for `make test`
>>>>>>> a2508121

## July 9, 2024 <a id="july-9-2024"></a>

- Created [`clustering`](content-optimization/src/content_optimization/pipelines/clustering) pipeline

## July 8, 2024 <a id="july-8-2024"></a>

- Overhauled the text processing in [`data_processing`](content-optimization/src/content_optimization/pipelines/data_processing) pipeline to handle edge cases across the chosen 5 content categories
- Added logging statements to monitor for edge cases during extraction (only during development)
- Added new column `extracted_img_alt_text` to preserve alternate texts present in images
- Renamed column `type` to `remove_type` for better understanding

---

- Added [`script.py`](script.py) to provide as an entry point for `make clean`
  - This is an improvement over the previous release on [July 6, 2024](#july-6-2024) where it was not compatible with Windows OS

## July 6, 2024 <a id="july-6-2024"></a>

- Made QoL improvements to Makefile (see previous release [here](#july-4-2024) for more information)
  - Users can now specify which data directory in the Kedro project to clean
  - Users can now specify which pipeline to run from the root directory
- Usage documented in [README](README.md#working-with-kedro-from-root-directory) for interested users

## July 5, 2024 <a id="july-5-2024"></a>

- Swapped out vanilla `CountVectorizer` for `KeyphraseVectorizer` in [`feature engineering`](content-optimization/src/content_optimization/pipelines/feature_engineering) pipeline
- No longer storing intermediate features such as `doc_embeddings`, `word_embeddings` and `filtered_data`

## July 4, 2024 <a id="july-4-2024"></a>

- Refactored and improved text processing pipeline to handle nested <div> containers
  - All articles should now be organised as paragraphs
- Removed `data_science` pipeline
- Added [`feature engineering`](content-optimization/src/content_optimization/pipelines/feature_engineering) pipeline to extract keywords from articles
- Updated Makefile to run Kedro from root and clean Kedro datasets for fresh run

## July 3, 2024 <a id="july-3-2024"></a>

- Added utility functions in [`utils.py`](content-optimization/src/content_optimization/pipelines/data_processing/utils.py) in `data_processing` pipeline to flag the articles for removal as well as assign the respective types

## July 1, 2024 <a id="july-1-2024"></a>

- Added additional feature to flag articles for removal below a certain word count (for more information, you can see the [`word_count.ipynb`](content-optimization/notebooks/word_count.ipynb) notebook)
- Reporting files are generated, versioned and stored in [`content-optimization/data/08_reporting`](content-optimization/data/08_reporting)

## June 28, 2024

- Refactored pipeline to standardize the column names to facilitate downstream merging
- The merged data is generated, versioned and stored in [`content-optimization/data/03_primary`](content-optimization/data/03_primary)<|MERGE_RESOLUTION|>--- conflicted
+++ resolved
@@ -1,22 +1,11 @@
 # Changelog
 
-<<<<<<< HEAD
-## July 11, 2024 <a id="july-11-2024"></a>
-
-- Added new column `extracted_tables` as a new column into `merged_data.parquet`
-- Replace En Dash with a dash to extract these dashes into `extracted_content_body`
-- Amended `extract_links` to ignore footnotes and online forms
-=======
 ## July 12, 2024 <a id="july-12-2024"></a>
 
 - Added unit tests and integration test for [`data_processing`](content-optimization/src/content_optimization/pipelines/data_processing) pipeline
 - Added [data directories](content-optimization/tests/data) for test datasets
 - Removed use of `alive_progress` because of incompatibility with `pytest`
-
----
-
 - Added [`run_tests.py`](run_tests.py) to provide as an entry point for `make test`
->>>>>>> a2508121
 
 ## July 9, 2024 <a id="july-9-2024"></a>
 
