import { Routes } from "@angular/router";
import { IndexComponent } from "./pages/index/index.component";
import { ClustersComponent } from "./pages/clusters/clusters.component";
import { ImprovementsComponent } from "./pages/improvements/improvements.component";
import { HarmoniseComponent } from "./pages/harmonise/harmonise.component";
import { JobsComponent } from "./pages/jobs/jobs.component";
import { TestComponent } from "./pages/test/test.component";

export const routes: Routes = [
  {
    path: "",
    pathMatch: "full",
    redirectTo: "clusters",
  },
  {
    path: "clusters",
    children: [
      {
        path: "",
        component: ClustersComponent,
      },
    ],
  },
  {
    path: "improvements",
    children: [
      {
        path: "",
        component: ImprovementsComponent,
      },
    ],
  },
  {
<<<<<<< HEAD
    path: 'combine', children: [
=======
    path: "harmonise",
    children: [
>>>>>>> 216536ae
      {
        path: "",
        component: HarmoniseComponent,
      },
    ],
  },
  {
    path: "jobs",
    children: [
      {
        path: "",
        component: JobsComponent,
      },
    ],
  },
  {
    path: "test",
    component: TestComponent,
  },
  {
    path: "**",
    redirectTo: "/",
  },
];<|MERGE_RESOLUTION|>--- conflicted
+++ resolved
@@ -31,12 +31,7 @@
     ],
   },
   {
-<<<<<<< HEAD
     path: 'combine', children: [
-=======
-    path: "harmonise",
-    children: [
->>>>>>> 216536ae
       {
         path: "",
         component: HarmoniseComponent,
