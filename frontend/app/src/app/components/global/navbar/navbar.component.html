<div class="w-full bg-white sticky top-0">
  <nav>
    <tui-tabs class="flex flex-row justify-between items-stretch px-gutter">
      <img
        src="/assets/logos/synapxe_full.png"
        alt=""
        class="max-h-6 my-auto"
        draggable="false"
      />
      <div class="flex flex-row justify-end gap-x-5">
        <app-navlink to="/clusters"> Clusters </app-navlink>
<<<<<<< HEAD
        <app-navlink to="/improvements"> Improvements </app-navlink>
        <app-navlink to="/combine"> Combine </app-navlink>
        <app-navlink to="/jobs"> Jobs </app-navlink>
        <app-navlink to="/test"> Test </app-navlink>
=======
<!--        <app-navlink to="/improvements"> Improvements </app-navlink>-->
<!--        <app-navlink to="/harmoniser"> Harmoniser </app-navlink>-->
<!--        <app-navlink to="/jobs"> Jobs </app-navlink>-->
<!--        <app-navlink to="/test"> Test </app-navlink>-->
>>>>>>> bf435856
      </div>
    </tui-tabs>
  </nav>
</div><|MERGE_RESOLUTION|>--- conflicted
+++ resolved
@@ -9,17 +9,10 @@
       />
       <div class="flex flex-row justify-end gap-x-5">
         <app-navlink to="/clusters"> Clusters </app-navlink>
-<<<<<<< HEAD
-        <app-navlink to="/improvements"> Improvements </app-navlink>
-        <app-navlink to="/combine"> Combine </app-navlink>
-        <app-navlink to="/jobs"> Jobs </app-navlink>
-        <app-navlink to="/test"> Test </app-navlink>
-=======
 <!--        <app-navlink to="/improvements"> Improvements </app-navlink>-->
 <!--        <app-navlink to="/harmoniser"> Harmoniser </app-navlink>-->
 <!--        <app-navlink to="/jobs"> Jobs </app-navlink>-->
 <!--        <app-navlink to="/test"> Test </app-navlink>-->
->>>>>>> bf435856
       </div>
     </tui-tabs>
   </nav>
