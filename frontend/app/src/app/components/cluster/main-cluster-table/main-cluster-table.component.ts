import { Component, OnInit } from "@angular/core";
import {
  FormControl,
  FormsModule,
  ReactiveFormsModule,
  Validators,
} from "@angular/forms";
import {
  TuiDataListWrapperModule,
  TuiInputNumberModule,
  TuiRadioBlockModule,
  TuiTextareaModule,
} from "@taiga-ui/kit";

import {ScrollingModule} from '@angular/cdk/scrolling';
import {
  TuiFormatNumberPipeModule,
  TuiGroupModule,
  TuiScrollbarModule,
  TuiSvgModule,
} from "@taiga-ui/core";
import { TuiTableModule, TuiTablePaginationModule } from "@taiga-ui/addon-table";
import { TuiLetModule, TuiValidatorModule } from "@taiga-ui/cdk";
import { Cluster } from "../../../types/data/cluster.types";
import { ClusterService } from "../../../services/cluster/cluster.service";
import { HashLabelComponent } from "../../hash-label/hash-label.component";

@Component({
  selector: "app-main-cluster-table",
  standalone: true,
  imports: [
    TuiLetModule,
    TuiFormatNumberPipeModule,
    FormsModule,
    ReactiveFormsModule,
    TuiRadioBlockModule,
    TuiGroupModule,
    TuiDataListWrapperModule,
    TuiTableModule,
    TuiScrollbarModule,
    TuiTextareaModule,
    TuiInputNumberModule,
    TuiValidatorModule,
    TuiSvgModule,
    HashLabelComponent,
    ScrollingModule,
    TuiTablePaginationModule
  ],
  templateUrl: "./main-cluster-table.component.html",
  styleUrl: "./main-cluster-table.component.css",
})
export class MainClusterTableComponent implements OnInit {
  clusters: Cluster[] = [];
<<<<<<< HEAD
  paginatedClusters: Cluster[] = []

  page: number = 0;
  size: number = 10;
  total: number = 100

=======
  selectedCluster: number[] = [];
>>>>>>> a7529b5a
  readonly columns = [
    "id",
    "title",
    "description",
    "author",
    "pillar",
    "url",
    "status",
    "labels",
    "cover_image_url",
    "engagement",
    "views",
  ] as const;

  clusterSelectedForm: FormControl = new FormControl("", Validators.required);

  constructor(private clusterService: ClusterService) {}

  ngOnInit() {
    this.clusterService.getClusters().subscribe((res) => {
      this.clusters = res
      this.total = this.clusters.length
      this.updatePagination()
    });
  }

  sortStrings(vals:string[]):string[]{
    return vals.sort((a,b)=>a.localeCompare(b))
  }

  sortClusterSize(vals:Cluster[]):Cluster[]{
    return vals.sort((a,b)=> a.articles.length - b.articles.length)
  }

  updatePagination() {
    const startIndex = this.page * this.size;
    const endIndex = startIndex + this.size;
    this.paginatedClusters = this.clusters.slice(startIndex, endIndex);
  }

  getClusterStatus(cluster:Cluster):boolean {
    return cluster.articles[0].status.length > 0
  }
}<|MERGE_RESOLUTION|>--- conflicted
+++ resolved
@@ -51,16 +51,12 @@
 })
 export class MainClusterTableComponent implements OnInit {
   clusters: Cluster[] = [];
-<<<<<<< HEAD
   paginatedClusters: Cluster[] = []
 
   page: number = 0;
   size: number = 10;
   total: number = 100
 
-=======
-  selectedCluster: number[] = [];
->>>>>>> a7529b5a
   readonly columns = [
     "id",
     "title",
