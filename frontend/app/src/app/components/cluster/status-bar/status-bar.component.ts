import { Component, OnInit } from "@angular/core";
import { TuiProgressModule } from "@taiga-ui/kit";
import { ClusterService } from "../../../services/cluster/cluster.service";
import { Cluster } from "../../../types/data/cluster.types";
import { ArticleStatus } from "../../../types/data/article.types";

@Component({
  selector: "app-status-bar",
  standalone: true,
  imports: [TuiProgressModule],
  templateUrl: "./status-bar.component.html",
  styleUrl: "./status-bar.component.css",
})
export class StatusBarComponent implements OnInit {
  clustersCompleted = 0;
  clustersPending = 0;
  totalClusters = 0;
  statusPercentage = 0;

  articlesCombined = 0;
  articlesIgnored = 0;
  articlesNotReviewed = 0;
  totalArticles = 0;

  constructor(private clusterService: ClusterService) {}

  ngOnInit(): void {
    this.clusterService.getClusters().subscribe((res: Cluster[]) => {
      this.calculateProgress(res);
    });
  }

  calculateProgress(res: Cluster[]) {
<<<<<<< HEAD
    this.calculateCompletion(res)
    this.calculateArticleStatus(res)
  }

  calculateCompletion(res: Cluster[]) {
    for (let c of res) {
=======
    for (const c of res) {
>>>>>>> a7529b5a
      if (c.articles[0].status.length > 0) {
        this.clustersCompleted++;
      } else {
        this.clustersPending++;
      }
    }
    this.totalClusters = this.clustersCompleted + this.clustersPending
    this.statusPercentage = parseFloat(((this.clustersCompleted/this.totalClusters) * 100).toFixed(2))
  }

  calculateArticleStatus(res: Cluster[]) {
    for (let c of res) {
      this.totalArticles += c.articles.length
      for (let a of c.articles) {
        if (a.status == ArticleStatus.Combined) {
          this.articlesCombined++
        }
        if (a.status == ArticleStatus.Ignored) {
          this.articlesIgnored++
        }
      }
    }
    this.articlesNotReviewed = this.totalArticles - this.articlesCombined - this.articlesIgnored
  }
}<|MERGE_RESOLUTION|>--- conflicted
+++ resolved
@@ -31,16 +31,12 @@
   }
 
   calculateProgress(res: Cluster[]) {
-<<<<<<< HEAD
     this.calculateCompletion(res)
     this.calculateArticleStatus(res)
   }
 
   calculateCompletion(res: Cluster[]) {
     for (let c of res) {
-=======
-    for (const c of res) {
->>>>>>> a7529b5a
       if (c.articles[0].status.length > 0) {
         this.clustersCompleted++;
       } else {
