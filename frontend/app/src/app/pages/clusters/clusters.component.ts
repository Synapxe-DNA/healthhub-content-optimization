import {Component, OnInit} from "@angular/core";
import { FormsModule } from "@angular/forms";

import { TuiButtonModule, TuiSvgModule } from "@taiga-ui/core";

import { MainClusterTableComponent } from "../../components/cluster/main-cluster-table/main-cluster-table.component";
import { MainClusterSideviewComponent } from "../../components/cluster/main-cluster-sideview/main-cluster-sideview.component";


@Component({
  selector: "app-clusters",
  standalone: true,
  imports: [
    FormsModule,
    TuiSvgModule,
    TuiButtonModule,
    MainClusterSideviewComponent,
    MainClusterTableComponent,
  ],
  templateUrl: "./clusters.component.html",
  styleUrl: "./clusters.component.css",
})
<<<<<<< HEAD
export class ClustersComponent {}
=======
export class ClustersComponent implements OnInit {
  data: ClusterDeprecated[] = [];

  constructor(private clusterService: ClusterService) {}

  ngOnInit(): void {
    this.clusterService.getClusters().subscribe(console.log)
  }

}
>>>>>>> bf435856
<|MERGE_RESOLUTION|>--- conflicted
+++ resolved
@@ -20,17 +20,4 @@
   templateUrl: "./clusters.component.html",
   styleUrl: "./clusters.component.css",
 })
-<<<<<<< HEAD
-export class ClustersComponent {}
-=======
-export class ClustersComponent implements OnInit {
-  data: ClusterDeprecated[] = [];
-
-  constructor(private clusterService: ClusterService) {}
-
-  ngOnInit(): void {
-    this.clusterService.getClusters().subscribe(console.log)
-  }
-
-}
->>>>>>> bf435856
+export class ClustersComponent {}