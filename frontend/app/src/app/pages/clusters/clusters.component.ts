--- conflicted
+++ resolved
@@ -5,23 +5,6 @@
 
 import { MainClusterTableComponent } from "../../components/cluster/main-cluster-table/main-cluster-table.component";
 import { MainClusterSideviewComponent } from "../../components/cluster/main-cluster-sideview/main-cluster-sideview.component";
-
-
-<<<<<<< HEAD
-=======
-export interface ClusterDeprecated {
-  clusterId: number;
-  annotationStatus: string;
-  articles: ArticleDeprecated[];
-}
-
-export interface ArticleDeprecated {
-  articleId: number;
-  URL: string;
-  pillar: string;
-  status: string;
-}
->>>>>>> 0bca476e
 
 @Component({
   selector: "app-clusters",
