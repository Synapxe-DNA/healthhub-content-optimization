<<<<<<< HEAD
.PHONY: install lint lint-frontend clean-dry-run clean run local-db-start local-db-stop
=======
.PHONY: install lint clean-dry-run clean run test local-db-start local-db-stop
>>>>>>> 147c2381

install:
	pip install -r requirements.txt

lint:
	pre-commit run --all-files

<<<<<<< HEAD
lint-frontend:
	@cd ./frontend/app && npm run lint

=======

# List of directories to operate on
>>>>>>> 147c2381
DIRS ?= data/02_intermediate data/03_primary data/04_feature data/05_model_input data/06_models data/07_model_output

clean-dry-run:
	@python script.py --dry-run --dirs $(DIRS)

clean:
	@python script.py --dirs $(DIRS)


PIPELINE ?=

run:
	@cd content-optimization && \
	if [ -z "$(PIPELINE)" ]; then \
		kedro run; \
	else \
		kedro run --pipeline=$(PIPELINE); \
	fi


test:
	@python run_tests.py --files $(FILES) --functions $(FUNCTIONS)


#############################
# Commands to run docker
# for local development
#############################

local-db-start:
	@docker-compose --file ./docker/Dockercompose.yaml --env-file ./docker/dockercompose.env.local up hh-mongo -d

local-db-stop:
	@docker-compose --file ./docker/Dockercompose.yaml --env-file ./docker/dockercompose.env.local down hh-mongo

all: install lint clean-dry-run clean run test local-db-start local-db-stop<|MERGE_RESOLUTION|>--- conflicted
+++ resolved
@@ -1,8 +1,4 @@
-<<<<<<< HEAD
-.PHONY: install lint lint-frontend clean-dry-run clean run local-db-start local-db-stop
-=======
 .PHONY: install lint clean-dry-run clean run test local-db-start local-db-stop
->>>>>>> 147c2381
 
 install:
 	pip install -r requirements.txt
@@ -10,14 +6,11 @@
 lint:
 	pre-commit run --all-files
 
-<<<<<<< HEAD
 lint-frontend:
 	@cd ./frontend/app && npm run lint
 
-=======
 
 # List of directories to operate on
->>>>>>> 147c2381
 DIRS ?= data/02_intermediate data/03_primary data/04_feature data/05_model_input data/06_models data/07_model_output
 
 clean-dry-run:
