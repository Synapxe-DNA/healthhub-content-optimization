{
 "cells": [
  {
   "cell_type": "markdown",
   "id": "d7b6701a",
   "metadata": {},
   "source": [
    "# Monitoring the quality of the extracted text\n"
   ]
  },
  {
   "cell_type": "markdown",
   "id": "b59b3f42",
   "metadata": {},
   "source": [
    "## Import relevant libraries\n"
   ]
  },
  {
   "cell_type": "code",
   "id": "2e417afe",
   "metadata": {},
   "source": [
    "import math\n",
    "\n",
    "import numpy as np\n",
    "import plotly.express as px\n",
    "from bs4 import BeautifulSoup"
   ],
   "outputs": [],
   "execution_count": null
  },
  {
   "cell_type": "markdown",
   "id": "24536792",
   "metadata": {},
   "source": [
    "## Functions to check for nested divs\n"
   ]
  },
  {
   "cell_type": "code",
   "id": "0b2ee76e",
   "metadata": {},
   "source": [
    "def check_nested_divs_recursive(element):\n",
    "    is_nested_div = False\n",
    "\n",
    "    # Check for nested_divs by comparing child and parent name via recursion\n",
    "    if element.name == \"div\" and element.parent.name == \"div\":\n",
    "        is_nested_div = True\n",
    "\n",
    "    # Find all elements\n",
    "    direct_children = element.find_all(\n",
    "        [\"h1\", \"h2\", \"h3\", \"h4\", \"h5\", \"h6\", \"p\", \"ul\", \"ol\", \"div\", \"span\"],\n",
    "        recursive=False,\n",
    "    )\n",
    "    for child in direct_children:\n",
    "        check_nested_div = check_nested_divs_recursive(child)\n",
    "        is_nested_div = is_nested_div or check_nested_div\n",
    "\n",
    "    return is_nested_div"
   ],
   "outputs": [],
   "execution_count": null
  },
  {
   "cell_type": "code",
   "id": "bdaca54c",
   "metadata": {},
   "source": [
    "def check_for_nested_divs(html_content):\n",
    "    if html_content is None:\n",
    "        return False\n",
    "\n",
    "    soup = BeautifulSoup(html_content, \"html.parser\")\n",
    "\n",
    "    has_nested_div = False\n",
    "    for tag in soup.find_all(\n",
    "        [\"h1\", \"h2\", \"h3\", \"h4\", \"h5\", \"h6\", \"p\", \"ul\", \"ol\", \"div\", \"span\"],\n",
    "        recursive=False,\n",
    "    ):\n",
    "        check_nested_div = check_nested_divs_recursive(tag)\n",
    "        has_nested_div = has_nested_div or check_nested_div\n",
    "\n",
    "    # print(f\"\\nHas Nested div: {has_nested_div}\")\n",
    "\n",
    "    return has_nested_div"
   ],
   "outputs": [],
   "execution_count": null
  },
  {
   "cell_type": "code",
   "id": "058d543f",
   "metadata": {},
   "source": [
    "def count_divs(html_content):\n",
    "    if html_content is None:\n",
    "        return False\n",
    "\n",
    "    soup = BeautifulSoup(html_content, \"html.parser\")\n",
    "\n",
    "    count = len(soup.find_all(\"div\", recursive=True))\n",
    "\n",
    "    return count"
   ],
   "outputs": [],
   "execution_count": null
  },
  {
   "cell_type": "markdown",
   "id": "9fdc6d4f",
   "metadata": {},
   "source": [
    "## Load Merged Data from Kedro Catalog\n"
   ]
  },
  {
   "cell_type": "code",
   "id": "217aceb3",
   "metadata": {},
   "source": [
    "%load_ext kedro.ipython"
   ],
   "outputs": [],
   "execution_count": null
  },
  {
   "cell_type": "code",
   "id": "e9165fab",
   "metadata": {},
   "source": [
    "# ruff: noqa: F821\n",
    "catalog.list()"
   ],
   "outputs": [],
   "execution_count": null
  },
  {
   "cell_type": "code",
   "id": "a6640df8",
   "metadata": {},
   "source": [
    "merged_data = catalog.load(\"merged_data\")\n",
    "\n",
    "display(merged_data)"
   ],
   "outputs": [],
   "execution_count": null
  },
  {
   "cell_type": "markdown",
   "id": "8227a115",
   "metadata": {},
   "source": [
    "## Keep only rows where `to_remove` is False\n"
   ]
  },
  {
   "cell_type": "code",
   "id": "bd8801fd",
   "metadata": {},
   "source": [
    "df_keep = merged_data[~merged_data[\"to_remove\"]]\n",
    "\n",
    "display(df_keep)"
   ],
   "outputs": [],
   "execution_count": null
  },
  {
   "cell_type": "markdown",
   "id": "2b2dc6d8",
   "metadata": {},
   "source": [
    "## Keep only relevant Content Categories\n"
   ]
  },
  {
   "cell_type": "code",
   "id": "6e6d2d3a",
   "metadata": {},
   "source": [
    "relevant_categories = [\n",
    "    \"cost-and-financing\",\n",
    "    \"live-healthy-articles\",\n",
    "    \"diseases-and-conditions\",\n",
    "    \"medical-care-and-facilities\",\n",
    "    \"support-group-and-others\",\n",
    "]\n",
    "\n",
    "df_keep = df_keep[df_keep[\"content_category\"].isin(relevant_categories)]\n",
    "\n",
    "display(df_keep)"
   ],
   "outputs": [],
   "execution_count": null
  },
  {
   "cell_type": "markdown",
   "id": "42dfbd7b",
   "metadata": {},
   "source": [
    "## Keep Relevant Columns\n"
   ]
  },
  {
   "cell_type": "code",
   "id": "50a1deed",
   "metadata": {},
   "source": [
    "df_extracted = df_keep[\n",
    "    [\n",
    "        \"id\",\n",
    "        \"content_name\",\n",
    "        \"full_url\",\n",
    "        \"title\",\n",
    "        \"content_category\",\n",
    "        \"content_body\",\n",
    "        \"extracted_content_body\",\n",
    "    ]\n",
    "]\n",
    "\n",
    "display(df_extracted)"
   ],
   "outputs": [],
   "execution_count": null
  },
  {
   "cell_type": "code",
   "id": "8d881065",
   "metadata": {},
   "source": [
    "print(df_extracted.groupby([\"content_category\"])[\"id\"].count())"
   ],
   "outputs": [],
   "execution_count": null
  },
  {
   "cell_type": "markdown",
   "id": "ab16f0f5",
   "metadata": {},
   "source": [
    "## Count the number of div tags in article\n"
   ]
  },
  {
   "cell_type": "code",
   "id": "3dca9919",
   "metadata": {
    "scrolled": true
   },
   "source": [
    "df_extracted[\"div_count\"] = df_extracted.apply(\n",
    "    lambda row: count_divs(row[\"content_body\"]), axis=1\n",
    ")"
   ],
   "outputs": [],
   "execution_count": null
  },
  {
   "cell_type": "code",
   "id": "ffeb8ca8",
   "metadata": {},
   "source": [
    "display(df_extracted)"
   ],
   "outputs": [],
   "execution_count": null
  },
  {
   "cell_type": "code",
   "id": "fc88db5d",
   "metadata": {},
   "source": [
    "div_count_threshold = 5\n",
    "\n",
    "fig = px.histogram(df_extracted, x=\"div_count\", nbins=40)\n",
    "fig.update_layout(\n",
    "    title_text=\"Article div count distribution\",\n",
    "    xaxis_title_text=\"Div count\",\n",
    "    yaxis_title_text=\"Count\",\n",
    "    bargap=0.1,\n",
    ")\n",
    "\n",
    "fig.add_vline(x=div_count_threshold, line_dash=\"dash\", line_color=\"firebrick\")\n",
    "# fig.add_hline(y=100, line_dash=\"dash\", line_color=\"red\")\n",
    "fig.show()"
   ],
   "outputs": [],
   "execution_count": null
  },
  {
   "cell_type": "code",
   "id": "4489a894",
   "metadata": {},
   "source": [
    "div_counts_by_category = (\n",
    "    df_extracted[df_extracted[\"div_count\"] >= div_count_threshold]\n",
    "    .groupby([\"content_category\"])[\"div_count\"]\n",
    "    .count()\n",
    ")\n",
    "\n",
    "print(div_counts_by_category)"
   ],
   "outputs": [],
   "execution_count": null
  },
  {
   "cell_type": "markdown",
   "id": "01f803ee",
   "metadata": {},
   "source": [
    "## Check for Nested divs in article\n"
   ]
  },
  {
   "cell_type": "code",
   "id": "cf0dfb48",
   "metadata": {},
   "source": [
    "df_extracted[\"has_nested_div\"] = df_extracted.apply(\n",
    "    lambda row: check_for_nested_divs(row[\"content_body\"]), axis=1\n",
    ")\n",
    "\n",
    "display(df_extracted)"
   ],
   "outputs": [],
   "execution_count": null
  },
  {
   "cell_type": "code",
   "id": "302299a3",
   "metadata": {},
   "source": [
    "print(df_extracted[\"has_nested_div\"].value_counts())"
   ],
   "outputs": [],
   "execution_count": null
  },
  {
   "cell_type": "code",
   "id": "67a18096",
   "metadata": {},
   "source": [
    "df_extracted[\n",
    "    (df_extracted[\"div_count\"] <= div_count_threshold)\n",
    "    & (df_extracted[\"has_nested_div\"])\n",
    "]"
   ],
   "outputs": [],
   "execution_count": null
  },
  {
   "cell_type": "code",
   "id": "7976c5b6",
   "metadata": {},
   "source": [
    "nested_divs_by_category = (\n",
    "    df_extracted[\n",
    "        (df_extracted[\"div_count\"] <= div_count_threshold)\n",
    "        & (df_extracted[\"has_nested_div\"])\n",
    "    ]\n",
    "    .groupby([\"content_category\"])[\"has_nested_div\"]\n",
    "    .count()\n",
    ")\n",
    "\n",
    "print(nested_divs_by_category)"
   ],
   "outputs": [],
   "execution_count": null
  },
  {
   "cell_type": "markdown",
   "id": "392077a0",
   "metadata": {},
   "source": [
    "## Flag articles by div_count and has_nested_divs\n"
   ]
  },
  {
   "cell_type": "code",
   "id": "c7f781df",
   "metadata": {},
   "source": [
    "def flag_articles(df, threshold):\n",
    "    if \"flagged\" not in df.columns:\n",
    "        df[\"flagged\"] = False\n",
    "        df[\"type\"] = None\n",
    "\n",
    "    for ind, row in df.iterrows():\n",
    "        if row[\"div_count\"] >= threshold:\n",
    "            df.at[ind, \"flagged\"] = True\n",
    "            df.at[ind, \"type\"] = \"div count exceeds threshold\"\n",
    "\n",
    "        if row[\"has_nested_div\"]:\n",
    "            df.at[ind, \"flagged\"] = True\n",
    "            if df.at[ind, \"type\"] is None:\n",
    "                df.at[ind, \"type\"] = \"has nested div\"\n",
    "            else:\n",
    "                df.at[ind, \"type\"] = df.at[ind, \"type\"] + \", \" + \"has nested div\"\n",
    "\n",
    "    return df"
   ],
   "outputs": [],
   "execution_count": null
  },
  {
   "cell_type": "code",
   "id": "0b94b5e0",
   "metadata": {
    "scrolled": true
   },
   "source": [
    "df_flagged = flag_articles(df_extracted, div_count_threshold).sort_values(\n",
    "    by=\"div_count\", ascending=False\n",
    ")"
   ],
   "outputs": [],
   "execution_count": null
  },
  {
   "cell_type": "code",
   "id": "d69721b9",
   "metadata": {},
   "source": [
    "display(df_flagged[df_flagged[\"flagged\"]])"
   ],
   "outputs": [],
   "execution_count": null
  },
  {
   "cell_type": "code",
   "id": "45e2bac8",
   "metadata": {},
   "source": [
    "flagged_by_category = (\n",
    "    df_flagged[df_flagged[\"flagged\"]].groupby([\"content_category\"])[\"flagged\"].count()\n",
    ")\n",
    "\n",
    "print(flagged_by_category)"
   ],
   "outputs": [],
   "execution_count": null
  },
  {
   "cell_type": "code",
   "id": "31460573",
   "metadata": {},
   "source": [
    "# df_flagged.to_excel(\"flagged_articles.xlsx\")"
   ],
   "outputs": [],
   "execution_count": null
  },
  {
   "cell_type": "markdown",
   "id": "a4c7a57e",
   "metadata": {},
   "source": [
    "## Inspecting for Poor Text Extraction\n"
   ]
  },
  {
   "cell_type": "markdown",
   "id": "49748d75",
   "metadata": {},
   "source": [
    "### Using the Word Count of the Largest Paragraph in each Article as a Heuristic\n"
   ]
  },
  {
   "cell_type": "code",
   "id": "2e9e8640",
   "metadata": {},
   "source": [
    "def max_paragraph_size(row):\n",
    "    article = row[\"extracted_content_body\"]\n",
    "    if article is None:\n",
    "        return 0\n",
    "\n",
    "    # print(type(article))\n",
    "    paragraphs = article.split(\"\\n\")\n",
    "    if paragraphs is None:\n",
    "        return 0\n",
    "\n",
    "    max_paragraph_size = 0\n",
    "    for paragraph in paragraphs:\n",
    "        paragraph_size = len(paragraph.split())\n",
    "        max_paragraph_size = max(max_paragraph_size, paragraph_size)\n",
    "\n",
    "    return max_paragraph_size"
   ],
   "outputs": [],
   "execution_count": null
  },
  {
   "cell_type": "code",
   "id": "d4031ca3",
   "metadata": {},
   "source": [
    "df_extracted[\"max_paragraph_size\"] = df_extracted.apply(max_paragraph_size, axis=1)"
   ],
   "outputs": [],
   "execution_count": null
  },
  {
   "cell_type": "code",
   "id": "733eab5e",
   "metadata": {},
   "source": [
    "display(df_extracted)"
   ],
   "outputs": [],
   "execution_count": null
  },
  {
   "cell_type": "markdown",
   "id": "7c7cd15f",
   "metadata": {},
   "source": [
    "### Visualising the `Max Paragraph Size` of each article (Log-normal)\n"
   ]
  },
  {
   "cell_type": "code",
   "id": "fe163183",
   "metadata": {},
   "source": [
    "fig = px.histogram(df_extracted, x=\"max_paragraph_size\", nbins=100)\n",
    "fig.update_layout(\n",
    "    title_text=\"Paragraph word count distribution\",\n",
    "    xaxis_title_text=\"Word count\",\n",
    "    yaxis_title_text=\"Count\",\n",
    "    bargap=0.1,\n",
    ")\n",
    "\n",
    "fig.show()"
   ],
   "outputs": [],
   "execution_count": null
  },
  {
   "cell_type": "markdown",
   "id": "68a77921",
   "metadata": {},
   "source": [
    "#### Inspecting the tails of the distribution\n"
   ]
  },
  {
   "cell_type": "code",
   "id": "ecc1611f",
   "metadata": {},
   "source": [
    "print(\n",
    "    df_extracted[\"max_paragraph_size\"].quantile(\n",
    "        [0.001, 0.021, 0.136, 0.5, 0.841, 0.977, 0.999]\n",
    "    )\n",
    ")"
   ],
   "outputs": [],
   "execution_count": null
  },
  {
   "cell_type": "markdown",
   "id": "563f3d74",
   "metadata": {},
   "source": [
    "### Visualising the Normal Distribution using `log_max_paragraph_size`\n"
   ]
  },
  {
   "cell_type": "code",
   "id": "7b70fe91",
   "metadata": {},
   "source": [
    "df_extracted[\"log_max_paragraph_size\"] = np.log(df_extracted[\"max_paragraph_size\"])"
   ],
   "outputs": [],
   "execution_count": null
  },
  {
   "cell_type": "markdown",
   "id": "5a01d0d1",
   "metadata": {},
   "source": [
<<<<<<< HEAD
    "#### Setting the Lower & Upper Threshold"
   ]
  },
  {
   "cell_type": "code",
   "id": "6a4770a8",
   "metadata": {},
   "source": [
    "import math"
   ],
   "outputs": [],
   "execution_count": null
=======
    "#### Setting the Lower & Upper Threshold\n"
   ]
>>>>>>> 91efe3f8
  },
  {
   "cell_type": "code",
   "id": "7ee056ec",
   "metadata": {},
   "source": [
    "lower_threshold = np.log(\n",
    "    math.ceil(df_extracted[\"max_paragraph_size\"].quantile([0.025]).values[0] / 10) * 10\n",
    ")\n",
    "print(lower_threshold)"
   ],
   "outputs": [],
   "execution_count": null
  },
  {
   "cell_type": "code",
   "id": "42676b4b",
   "metadata": {},
   "source": [
    "upper_threshold = np.log(\n",
    "    math.floor(df_extracted[\"max_paragraph_size\"].quantile([0.975]).values[0] / 10) * 10\n",
    ")\n",
    "print(upper_threshold)"
   ],
   "outputs": [],
   "execution_count": null
  },
  {
   "cell_type": "code",
   "id": "cc312674",
   "metadata": {},
   "source": [
    "fig = px.histogram(df_extracted, x=\"log_max_paragraph_size\", nbins=100)\n",
    "fig.update_layout(\n",
    "    title_text=f\"log(word_count) distribution for Paragraph: {upper_threshold}\",\n",
    "    xaxis_title_text=\"log(word_count)\",\n",
    "    yaxis_title_text=\"Count\",\n",
    "    bargap=0.1,\n",
    ")\n",
    "fig.add_vline(x=lower_threshold, line_dash=\"dash\", line_color=\"firebrick\")\n",
    "fig.add_vline(x=upper_threshold, line_dash=\"dash\", line_color=\"firebrick\")\n",
    "fig.show()"
   ],
   "outputs": [],
   "execution_count": null
  },
  {
   "cell_type": "code",
   "id": "ad0ff95d",
   "metadata": {},
   "source": [
    "# Presentation of Percentile for 0, 1, 2, 3 std dev from mean\n",
    "print(\n",
    "    df_extracted[\"log_max_paragraph_size\"].quantile(\n",
    "        [0.001, 0.021, 0.136, 0.5, 0.841, 0.977, 0.999]\n",
    "    )\n",
    ")"
   ],
   "outputs": [],
   "execution_count": null
  },
  {
   "cell_type": "markdown",
   "id": "22ad009c",
   "metadata": {
    "jp-MarkdownHeadingCollapsed": true
   },
   "source": [
    "#### Adding the `percentile` rank for each record\n"
   ]
  },
  {
   "cell_type": "code",
   "id": "4eca8e4b",
   "metadata": {},
   "source": [
    "df_extracted[\"percentile_rank\"] = df_extracted[\"log_max_paragraph_size\"].rank(\n",
    "    pct=True, ascending=True\n",
    ")"
   ],
   "outputs": [],
   "execution_count": null
  },
  {
   "cell_type": "code",
   "id": "c10bf9be",
   "metadata": {},
   "source": [
    "display(df_extracted)"
   ],
   "outputs": [],
   "execution_count": null
  },
  {
   "cell_type": "markdown",
   "id": "9c4554f6",
   "metadata": {},
   "source": [
    "### Inspection articles higher than the upper threshold\n"
   ]
  },
  {
   "cell_type": "code",
   "id": "454be7a7",
   "metadata": {},
   "source": [
    "df_inspect_higher = df_extracted[\n",
    "    df_extracted[\"log_max_paragraph_size\"] > upper_threshold\n",
    "]\n",
    "df_inspect_higher.sort_values(by=\"max_paragraph_size\", ascending=False, inplace=True)\n",
    "\n",
    "print(df_inspect_higher.shape)"
   ],
   "outputs": [],
   "execution_count": null
  },
  {
   "cell_type": "code",
   "id": "35c3dbcb",
   "metadata": {
    "scrolled": true
   },
   "source": [
    "display(df_inspect_higher)"
   ],
   "outputs": [],
   "execution_count": null
  },
  {
   "cell_type": "code",
   "id": "80172d87",
   "metadata": {},
   "source": [
    "fig = px.histogram(df_inspect_higher, x=\"max_paragraph_size\", nbins=50)\n",
    "fig.update_layout(\n",
    "    title_text=\"Paragraph word count distribution\",\n",
    "    xaxis_title_text=\"Word count\",\n",
    "    yaxis_title_text=\"Count\",\n",
    "    bargap=0.1,\n",
    ")\n",
    "\n",
    "fig.show()"
   ],
   "outputs": [],
   "execution_count": null
  },
  {
   "cell_type": "code",
   "id": "405421ea",
   "metadata": {},
   "source": [
    "# Export file to Excel\n",
    "\n",
    "# df_inspect_higher.to_excel(\"inspection.xlsx\")"
   ],
   "outputs": [],
   "execution_count": null
  },
  {
   "cell_type": "markdown",
   "id": "10d3a58b",
   "metadata": {},
   "source": [
    "#### Remove articles with nested div containers\n"
   ]
  },
  {
   "cell_type": "code",
   "id": "e8523813",
   "metadata": {},
   "source": [
    "df_inspect_higher[\"has_nested_div\"].value_counts()"
   ],
   "outputs": [],
   "execution_count": null
  },
  {
   "cell_type": "code",
   "id": "425cd758",
   "metadata": {},
   "source": [
    "df_inspect_higher[\"has_nested_div\"] = df_inspect_higher.apply(\n",
    "    lambda row: check_for_nested_divs(row[\"content_body\"]), axis=1\n",
    ")\n",
    "\n",
    "df_no_nested_divs = df_inspect_higher[~df_inspect_higher[\"has_nested_div\"]]\n",
    "display(\n",
    "    df_no_nested_divs.sort_values(\n",
    "        by=[\"max_paragraph_size\"], ascending=False, inplace=False\n",
    "    )\n",
    ")"
   ],
   "outputs": [],
   "execution_count": null
  },
  {
   "cell_type": "code",
   "id": "f80d83b7",
   "metadata": {},
   "source": [
    "query = df_no_nested_divs\n",
    "extracted_text = query.iloc[0][\"extracted_content_body\"]\n",
    "\n",
    "print(extracted_text)"
   ],
   "outputs": [],
   "execution_count": null
  },
  {
   "cell_type": "code",
   "id": "a002f5ad",
   "metadata": {},
   "source": [
    "raw_html = query.iloc[0][\"content_body\"]\n",
    "\n",
    "print(raw_html)"
   ],
   "outputs": [],
   "execution_count": null
  },
  {
   "cell_type": "markdown",
   "id": "eb241d3d",
   "metadata": {},
   "source": [
    "### Inspection articles below the lower threshold\n"
   ]
  },
  {
   "cell_type": "code",
   "id": "78c098f4",
   "metadata": {},
   "source": [
    "df_inspect_lower = df_extracted[\n",
    "    df_extracted[\"log_max_paragraph_size\"] < lower_threshold\n",
    "]\n",
    "df_inspect_lower.sort_values(by=\"max_paragraph_size\", ascending=True, inplace=True)\n",
    "\n",
    "print(df_inspect_lower.shape)"
   ],
   "outputs": [],
   "execution_count": null
  },
  {
   "cell_type": "code",
   "id": "ec804c13",
   "metadata": {
    "scrolled": true
   },
   "source": [
    "display(df_inspect_lower)"
   ],
   "outputs": [],
   "execution_count": null
  },
  {
   "cell_type": "code",
   "id": "a8822318",
   "metadata": {
    "scrolled": true
   },
   "source": [
    "extracted_text = df_inspect_lower.iloc[0][\"extracted_content_body\"]\n",
    "\n",
    "print(extracted_text)"
   ],
   "outputs": [],
   "execution_count": null
  },
  {
   "cell_type": "code",
   "id": "46b71abb",
   "metadata": {
    "scrolled": true
   },
   "source": [
    "raw_html = df_inspect_lower.iloc[0][\"content_body\"]\n",
    "\n",
    "print(raw_html)"
   ],
   "outputs": [],
   "execution_count": null
  },
  {
   "cell_type": "code",
   "id": "024348fe",
   "metadata": {},
   "source": [],
   "outputs": [],
   "execution_count": null
  }
 ],
 "metadata": {
  "kernelspec": {
   "display_name": "Python 3 (ipykernel)",
   "language": "python",
   "name": "python3"
  },
  "language_info": {
   "codemirror_mode": {
    "name": "ipython",
    "version": 3
   },
   "file_extension": ".py",
   "mimetype": "text/x-python",
   "name": "python",
   "nbconvert_exporter": "python",
   "pygments_lexer": "ipython3",
   "version": "3.12.4"
  }
 },
 "nbformat": 4,
 "nbformat_minor": 5
}<|MERGE_RESOLUTION|>--- conflicted
+++ resolved
@@ -586,7 +586,6 @@
    "id": "5a01d0d1",
    "metadata": {},
    "source": [
-<<<<<<< HEAD
     "#### Setting the Lower & Upper Threshold"
    ]
   },
@@ -599,10 +598,6 @@
    ],
    "outputs": [],
    "execution_count": null
-=======
-    "#### Setting the Lower & Upper Threshold\n"
-   ]
->>>>>>> 91efe3f8
   },
   {
    "cell_type": "code",
