import os
<<<<<<< HEAD
from typing import Optional, TypedDict
from dotenv import load_dotenv
from langgraph.graph import END, StateGraph
from models import start_llm
from utils import concat_headers_to_content
from pathlib import Path
=======
import time
from typing import Any, Optional, TypedDict

import phoenix as px
import pyarrow.parquet as pq
from dotenv import load_dotenv
from langgraph.graph import END, StateGraph
from models import LLMInterface, start_llm
from phoenix.trace.langchain import LangChainInstrumentor
from utils.headers import concat_headers_to_content
>>>>>>> 06c2a6ae

# Setting the environment for HuggingFaceHub
load_dotenv()
os.environ["HUGGINGFACEHUB_API_TOKEN"] = os.getenv("HUGGINGFACEHUB_API_TOKEN", "")
os.environ["PHOENIX_PROJECT_NAME"] = os.getenv("PHOENIX_PROJECT_NAME", "")
# Available models configured to the project
MODELS = ["mistral", "llama3"]

# Declaring model to use
MODEL = MODELS[1]

# Declaring node roles
RESEARCHER = "Researcher"
COMPILER = "Compiler"
META_DESC = "Meta description"
TITLE = "Title"
CONTENT_OPTIMISATION = "Content optimisation"
WRITING_OPTIMISATION = "Writing optimisation"

# Declaring maximum new tokens
MAX_NEW_TOKENS = 3000


# Declaring directorys
ROOT = os.getcwd()
EXTRACTED_TEXT_DIRECTORY = (
    f"{ROOT}/content-optimization/data/02_intermediate/all_extracted_text/"
)
ARTICLE_CATEGORY = "diseases-and-conditions/"

# Declaring title of the articles here. Currently only 2 articles are used and this section is declared at the start, which is bound to change with further developments.
ARTICLE1_TITLE = "Diabetic Foot Ulcer_ Symp_1437648.txt"
ARTICLE2_TITLE = "Diabetic Foot Care_1437355.txt"

def print_checks(result):
    """Prints out the various key outputs in graph. Namely, it will help you check for
        1. Researcher LLM outputs -> keypoints: prints out the sentences in their respective categories, including sentences omitted by the llm
        2. Compiler LLM outputs -> compiled_keypoints: prints out the compiled keypoints
        3. Content optimisation LLM outputs -> optimised_content: prints out the optimised article content after optimisation by content and writing guideline LLM
        4. Title optimisation LLM outputs -> article_title: prints out the optimised title
        5. Meta description optimisation LLM outputs -> meta_desc: prints out the optimised meta description

    Args:
        result: a AddableValuesDict object containing the final outputs from the graph
    """

    # determines the number of articles undergoing the harmonisation process
    num_of_articles = len(result["article_content"])

    Path("article-harmonisation/docs/txt_outputs").mkdir(parents=True, exist_ok=True)
    f = open(f"article-harmonisation/docs/txt_outputs/{MODEL}_compiled_keypoints_check.txt", "w")

    for content_index in range(len(result["article_content"])):
        if content_index > 0:
            f.write(" \n ----------------- \n")
        f.write(f"Original Article {content_index+1} content \n")
        article = result["article_content"][content_index]
        for keypoint in article:
            f.write(keypoint + "\n")
    f.write(" \n -----------------")

    # printing each keypoint produced by researcher LLM
    print("\nRESEARCHER LLM CHECKS\n -----------------", file=f)
    for i in range(0, num_of_articles):
        print(f"These are the keypoints for article {i+1}\n".upper(), file = f)
        print(result["keypoints"][i], file = f)
        print(" \n -----------------", file = f)

    # printing compiled keypoints produced by compiler LLM
    
    if "compiled_keypoints" in result.keys():
        print("COMPILER LLM CHECKS \n ----------------- ", file = f)
        print(str(result["compiled_keypoints"]), file=f)
        print(" \n -----------------", file = f)

    # checking for optimised content produced by content optimisation flow
    flags = {"optimised_content", "optimised_writing" ,"article_title", "meta_desc"}
    keys = result.keys()
    print("CONTENT OPTIMISATION CHECKS\n ----------------- \n", file = f)
    for flag in flags:
        if flag in keys:
            print(f"These is the optimised {flag.upper()}", file=f)
            print(result[flag], file=f)
            print(" \n ----------------- \n", file=f)
        else:
            print(f"{flag.upper()} has not been flagged for optimisation.", file=f)
            print(" \n ----------------- \n", file=f)
    f.close()


class GraphState(TypedDict):
    """This class contains the different keys relevant to the project. It inherits from the TypedDict class.

    Attributes:
        article_content: A required list where each element is a String containing the article content.
        article_title: An optional String which will contain the article title.
        meta_desc: An optional String that will contain article's meta description.
        keypoints: An optional list where each element is a String with the article keypoints.
        compiled_keypoints: An optional String containing keypoints compiled from the attribute keypoints.
        optimised_content: An optional String containing the final optimised content.
        article_researcher_counter: An optional integer serving as a counter for number of articles processed by the researcher node.
        previous_node: An optional String that will store the name of the most recently visited node by the StateGraph.
        flag_for_content_optimisation: A required boolean value, determining if the user has flagged the article for content optimisation.
        flag_for_title_optimisation: A required boolean value, determining if the user has flagged the article for title optimisation.
        flag_for_meta_desc_optimisation: A required boolean value, determining if the user has flagged the article for meta description optimisation.
    """

    article_content: list
    article_title: Optional[str]
    article_header: Optional[list]
    meta_desc: Optional[str]
    keypoints: Optional[list]
    compiled_keypoints: Optional[str]
    optimised_content: Optional[str]
    optimised_writing: Optional[str]
    article_researcher_counter: Optional[int]
<<<<<<< HEAD
    # previous_node: Optional[str]
    user_flags: dict
=======
    flag_for_content_optimisation: bool
    flag_for_title_optimisation: bool
    flag_for_meta_desc_optimisation: bool
>>>>>>> 06c2a6ae
    # look into converting for a optimisation list
    llm_agents: dict


# Functions defining the functionality of different nodes
def researcher_node(state):
    """Creates a researcher node, which will categorise the sentences in the article into keypoints.

    Args:
        state: a dictionary storing relevant attributes as keys and content as the respective items.

    Returns:
        a dictionary with keys "keypoints", "article_researcher_counter"
            - keypoints: an updated list storing keypoints from all articles output from the researcher node
            - article_researcher_counter: an integer serving as a counter for number of articles processed by the researcher node
    """
    article_list = state.get("article_content", "")
    counter = state.get("article_researcher_counter", 0)
    print("This is article ", counter + 1)
    keypoints = state.get("keypoints")
    article = article_list[counter]
    # Runs the researcher LLM agent
    researcher_agent = state.get("llm_agents")["researcher_agent"]

    processed_keypoints = ""
    print(f'Number of keypoints in article {counter + 1}: ', len(article))

    #Stores the number of keypoints processed in the current article
    kp_counter = 0

    #For loop iterating through each keypoint in each article
    for kp in article:
        kp_counter += 1
        article_keypoints = researcher_agent.generate_keypoints(kp, kp_counter)
        processed_keypoints += f"{article_keypoints} \n"
    keypoints.append(processed_keypoints)
    return {"keypoints": keypoints, "article_researcher_counter": counter + 1}


def compiler_node(state):
    """Creates a compiler node, which will compile the keypoints from a list of keypoints

    Args:
        state:  a dictionary storing relevant attributes as keys and content as the respective items.

    Returns:
        a dictionary with keys "compiled_keypoints"
            - compiled_keypoints: a String containing the compiled keypoints from the compiler LLM
    """
    keypoints = state.get("keypoints")

    # Runs the compiler LLM to compile the keypoints
    compiler_agent = state.get("llm_agents")["compiler_agent"]

    compiled_keypoints = compiler_agent.compile_points(keypoints)
    return {"compiled_keypoints": compiled_keypoints}


def meta_description_optimisation_node(state):
    """Creates a meta description optimisation node, which will optimise the meta description of the article

    Args:
        state: a dictionary storing relevant attributes as keys and content as the respective items.

    Returns:
        a dictionary with keys "meta_desc",  "flag_for_meta_desc_optimisation"
            - meta_desc: a String containing the optimised meta description from the meta description optimisation LLM
            - flag_for_meta_desc_optimisation: a False boolean value to indicate that the meta description optimisation step has been completed
    """
    user_flags = state.get("user_flags")
    user_flags["flag_for_meta_desc_optimisation"] = False

    return {
        "meta_desc": "This is the meta desc",
        "user_flags": user_flags
    }


def title_optimisation_node(state):
    """Creates a title optimisation node, which will optimise the title of the article

    Args:
        state: a dictionary storing relevant attributes as keys and content as the respective items.

    Returns:
        a dictionary with keys "article_title",  "flag_for_title_optimisation"
            - article_title: a String containing the optimised title from the title optimisation LLM
            - flag_for_title_optimisation: a False boolean value to indicate that the title optimisation step has been completed
    """

    user_flags = state.get("user_flags")
    user_flags["flag_for_title_optimisation"] = False

    return {
        "article_title": "This is new article title",
        "user_flags": user_flags
    }


def content_guidelines_optimisation_node(state):
    """Creates a content guidelines node, which will rewrite missing content of the article based on the article topic's requirements state in the content playbook.

        Requirements for each topic can be found in the content playbook under:
            1. Chapter 3, Step 1, (iii) writing guide
    Args:
        state: a dictionary storing relevant attributes as keys and content as the respective items.

    Returns:
        a dictionary with keys "optimised_content"
            - optimised_content: a String containing the rewritten article from the content guidelines LLM
    """
    keypoints = state.get("keypoints")
    if state.get('compiled_keypoints') != None:
        keypoints = state.get("compiled_keypoints")
        
    # Runs the compiler LLM to compile the keypoints
    content_optimisation_agent = state.get("llm_agents")["content_optimisation_agent"]

    optimised_content = content_optimisation_agent.optimise_content(keypoints)
    return {"optimised_content": optimised_content}


def writing_guidelines_optimisation_node(state):
    """Creates a writing optimisation node, which will optimise the article content based on the writing guidelines from the content playbook

        Content covered from the playbook include:
            1. Chapter 1, Section A, Guidelines + Examples

    Args:
        state: a dictionary storing relevant attributes as keys and content as the respective items.

    Returns:
        a dictionary with keys "optimised_content",  "flag_for_content_optimisation"
            - optimised_content: a String containing the optimised content from the writing optimisation LLM
            - flag_for_content_optimisation: a False boolean value to indicate that the writing optimisation step has been completed
    """

    user_flags = state.get("user_flags")
    user_flags["flag_for_content_optimisation"] = False

    optimised_content = state.get("optimised_content")
    writing_optimisation_agent = state.get("llm_agents")["writing_optimisation_agent"]
    optimised_writing = writing_optimisation_agent.optimise_writing(optimised_content)
    print(optimised_writing)

    return {
        "optimised_writing": optimised_writing,
        "user_flags": user_flags
    }


# creating a StateGraph object with GraphState as input.
workflow = StateGraph(GraphState)
# Adding the nodes to the workflow
workflow.add_node("researcher_node", researcher_node)
workflow.add_node("compiler_node", compiler_node)
workflow.add_node(
    "meta_description_optimisation_node", meta_description_optimisation_node
)
workflow.add_node("title_optimisation_node", title_optimisation_node)
workflow.add_node(
    "content_guidelines_optimisation_node", content_guidelines_optimisation_node
)
workflow.add_node(
    "writing_guidelines_optimisation_node", writing_guidelines_optimisation_node
)


# functions to determine next node
def check_all_articles(state):
    """Checks if all articles have gone through the researcher LLM and determines if the state should return to the researcher node or move on to the compiler node. This node also determines if this is a harmonisation or optimisation process.

    Args:
        state: a dictionary storing relevant attributes as keys and content as the respective items.

    Returns:
        "researcher_node": returned if counter < number of articles to be harmonised
        "compiler_node": returned if counter >= number of articles to be harmonised
    """

    if (state.get("article_researcher_counter") < len(state.get("article_content"))):
        return "researcher_node"
    elif (len(state.get("article_content")) < 2) and state.get("user_flags")["flag_for_content_optimisation"]:
        return "content_guidelines_optimisation_node"
    else:
        return "compiler_node"



def decide_next_optimisation_node(state):
    """Checks user flags for content optimisation, title optimisation and meta description in state, and returning the appropriate node depending on the stored boolean values of each flag.

    Args:
        state: a dictionary storing relevant attributes as keys and content as the respective items.

    Returns:
        "content_guidelines_node": returned if flag_for_content_optimisation is True
        "title_optimisation_node": returned if previous flag is False and flag_for_title_optimisation is True
        "meta_description_node": returned if previous flags are False and flag_for_meta_desc_optimisation is True
        "__end__": returned if all flags are False, as no further optimisation is required for the article
    """
    if state.get("user_flags")["flag_for_content_optimisation"]:
        return "content_guidelines_optimisation_node"
    elif state.get("user_flags")["flag_for_title_optimisation"]:
        return "title_optimisation_node"
    elif state.get("user_flags")["flag_for_meta_desc_optimisation"]:
        return "meta_description_optimisation_node"
    else:
        return "__end__"


# Adds a conditional edge to the workflow from researcher node to compiler node
workflow.add_conditional_edges(
    "researcher_node",
    check_all_articles,
    {"researcher_node": "researcher_node", 
     "compiler_node": "compiler_node",
     "content_guidelines_optimisation_node": "content_guidelines_optimisation_node"},
)

# Adds a conditional edge to the workflow from compiler node to content guidelines node, title optimmisation node, meta description optimisation node and END
workflow.add_conditional_edges(
    "compiler_node",
    decide_next_optimisation_node,
    {
        "content_guidelines_optimisation_node": "content_guidelines_optimisation_node",
        "title_optimisation_node": "title_optimisation_node",
        "meta_description_optimisation_node": "meta_description_optimisation_node",
        "__end__": END,
    },
)

# Adds a conditional edge to the workflow from compiler node to title optimmisation node, meta description optimisation node and END
workflow.add_conditional_edges(
    "writing_guidelines_optimisation_node",
    decide_next_optimisation_node,
    {
        "title_optimisation_node": "title_optimisation_node",
        "meta_description_optimisation_node": "meta_description_optimisation_node",
        "__end__": END,
    },
)

# Adds a conditional edge to the workflow from compiler node to meta description optimisation node and END
workflow.add_conditional_edges(
    "title_optimisation_node",
    decide_next_optimisation_node,
    {
        "meta_description_optimisation_node": "meta_description_optimisation_node",
        "__end__": END,
    },
)

# Setting researcher_node as the entry point for the workflow
workflow.set_entry_point("researcher_node")

# Adding an edge connecting content_guidelines_optimisation_node to writing_guidelines_optimisation_node in the workflow
workflow.add_edge(
    "content_guidelines_optimisation_node", "writing_guidelines_optimisation_node"
)


def execute_graph(workflow: StateGraph, input: dict[str, Any]) -> dict[str, Any]:
    # Set up LLM tracing session
    px.launch_app()
    LangChainInstrumentor().instrument()

    # Run LangGraph Application
    app = workflow.compile()
    result = app.invoke(input=input)

    # Prints the various checks
    print_checks(result)

    trace_df = px.Client().get_spans_dataframe()
    timestr = time.strftime("%Y%m%d-%H%M%S")
    trace_df.to_parquet(f"traces-{timestr}.parquet", index=False)

    px.close_app()

    return result


if __name__ == "__main__":
    # starting up the respective llm agents
    researcher_agent = start_llm(MODEL, RESEARCHER)
    compiler_agent = start_llm(MODEL, COMPILER)
    meta_desc_optimisation_agent = start_llm(MODEL, META_DESC)
    title_optimisation_agent = start_llm(MODEL, TITLE)
    content_optimisation_agent = start_llm(MODEL, CONTENT_OPTIMISATION)
    writing_optimisation_agent = start_llm(MODEL, WRITING_OPTIMISATION)

    # Declaring directories
    ROOT = os.getcwd()
    EXTRACTED_TEXT_DIRECTORY = (
        f"{ROOT}/content-optimization/data/02_intermediate/all_extracted_text/"
    )
    ARTICLE_CATEGORY = "diseases-and-conditions/"

    # Declaring title of the articles here. Currently, only 2 articles are used.
    # This section is declared at the start, which is bound to change with further developments.
    ARTICLE1_TITLE = "Diabetic Foot Ulcer_ Symp_1437648.txt"
    ARTICLE2_TITLE = "Diabetic Foot Care_1437355.txt"

    # loading the articles
    with open(
        f"{EXTRACTED_TEXT_DIRECTORY}{ARTICLE_CATEGORY}{ARTICLE1_TITLE}", "r"
    ) as file:
        article_1 = file.read()
    with open(
        f"{EXTRACTED_TEXT_DIRECTORY}{ARTICLE_CATEGORY}{ARTICLE2_TITLE}", "r"
    ) as file:
        article_2 = file.read()

    # List with the articles to harmonise
    article_list = [
        article_1,
        # article_2
    ]

    processed_input_articles = concat_headers_to_content(article_list)

    # Dictionary with the variouse input keys and items
    inputs = {
        "article_content": processed_input_articles,
        "article_researcher_counter": 0,
        "keypoints": [],
        "user_flags": {
            "flag_for_content_optimisation": True,
            "flag_for_title_optimisation": True,
            "flag_for_meta_desc_optimisation": True
        },
        "llm_agents": {
            "researcher_agent": researcher_agent,
            "compiler_agent": compiler_agent,
            "content_optimisation_agent": content_optimisation_agent,
            "writing_optimisation_agent": writing_optimisation_agent,
            "title_optimisation_agent": title_optimisation_agent,
            "meta_desc_optimisation_agent": meta_desc_optimisation_agent
        }       
    }

    result = execute_graph(workflow, inputs)
    print(result)<|MERGE_RESOLUTION|>--- conflicted
+++ resolved
@@ -1,23 +1,14 @@
 import os
-<<<<<<< HEAD
-from typing import Optional, TypedDict
+import time
+from typing import Any, Optional, TypedDict
+
+import phoenix as px
 from dotenv import load_dotenv
 from langgraph.graph import END, StateGraph
 from models import start_llm
-from utils import concat_headers_to_content
-from pathlib import Path
-=======
-import time
-from typing import Any, Optional, TypedDict
-
-import phoenix as px
-import pyarrow.parquet as pq
-from dotenv import load_dotenv
-from langgraph.graph import END, StateGraph
-from models import LLMInterface, start_llm
 from phoenix.trace.langchain import LangChainInstrumentor
 from utils.headers import concat_headers_to_content
->>>>>>> 06c2a6ae
+from pathlib import Path
 
 # Setting the environment for HuggingFaceHub
 load_dotenv()
@@ -134,14 +125,8 @@
     optimised_content: Optional[str]
     optimised_writing: Optional[str]
     article_researcher_counter: Optional[int]
-<<<<<<< HEAD
     # previous_node: Optional[str]
     user_flags: dict
-=======
-    flag_for_content_optimisation: bool
-    flag_for_title_optimisation: bool
-    flag_for_meta_desc_optimisation: bool
->>>>>>> 06c2a6ae
     # look into converting for a optimisation list
     llm_agents: dict
 
@@ -433,18 +418,6 @@
     title_optimisation_agent = start_llm(MODEL, TITLE)
     content_optimisation_agent = start_llm(MODEL, CONTENT_OPTIMISATION)
     writing_optimisation_agent = start_llm(MODEL, WRITING_OPTIMISATION)
-
-    # Declaring directories
-    ROOT = os.getcwd()
-    EXTRACTED_TEXT_DIRECTORY = (
-        f"{ROOT}/content-optimization/data/02_intermediate/all_extracted_text/"
-    )
-    ARTICLE_CATEGORY = "diseases-and-conditions/"
-
-    # Declaring title of the articles here. Currently, only 2 articles are used.
-    # This section is declared at the start, which is bound to change with further developments.
-    ARTICLE1_TITLE = "Diabetic Foot Ulcer_ Symp_1437648.txt"
-    ARTICLE2_TITLE = "Diabetic Foot Care_1437355.txt"
 
     # loading the articles
     with open(
