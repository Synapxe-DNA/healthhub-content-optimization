--- conflicted
+++ resolved
@@ -1,11 +1,3 @@
-<<<<<<< HEAD
-from typing import Optional, TypedDict
-
-from agents.enums import MODELS, ROLES
-from agents.models import LLMInterface, start_llm
-from config import settings
-from langgraph.graph import END, START
-=======
 from typing import TypedDict
 
 from agents.enums import ROLES
@@ -19,42 +11,12 @@
     OptimisationFlags,
     OptimisedArticle,
 )
->>>>>>> 78e941e1
 from utils.formatters import concat_headers_to_content, print_checks
 from utils.graphs import create_graph, draw_graph, execute_graph
 from utils.paths import get_root_dir
 
 # Declaring maximum new tokens
 MAX_NEW_TOKENS = settings.MAX_NEW_TOKENS
-<<<<<<< HEAD
-
-# Declaring model to use
-MODEL = MODELS("llama3").name
-
-
-class OriginalArticle(TypedDict):
-    article_content: list
-    article_title: Optional[str]
-    meta_desc: Optional[str]
-
-
-class OptimisedArticle(TypedDict):
-    researcher_keypoints: Optional[list]
-    article_researcher_counter: Optional[int]
-    compiled_keypoints: Optional[str]
-    optimised_content: Optional[str]
-    optimised_writing: Optional[str]
-    optimised_article_title: Optional[str]
-    optimised_meta_desc: Optional[str]
-
-
-class OptimisationFlags(TypedDict):
-    flag_for_content_optimisation: bool
-    flag_for_title_optimisation: bool
-    flag_for_meta_desc_optimisation: bool
-
-=======
->>>>>>> 78e941e1
 
 # Declaring model to use
 MODEL = settings.MODEL_NAME
@@ -77,18 +39,11 @@
         flag_for_meta_desc_optimisation: A required boolean value, determining if the user has flagged the article for meta description optimisation.
     """
 
-<<<<<<< HEAD
-    original_article_content: OriginalArticle
-    optimised_article_output: OptimisedArticle
-    user_flags: OptimisationFlags
-    llm_agents: LLMAgents
-=======
     article_evaluation: ChecksState
     original_article_inputs: ArticleInputs
     optimised_article_output: OptimisedArticle
     user_flags: OptimisationFlags
     llm_agents: OptimisationAgents
->>>>>>> 78e941e1
 
 
 # Functions defining the functionality of different nodes
@@ -279,24 +234,11 @@
         "researcher_node": returned if counter < number of articles to be harmonised
         "compiler_node": returned if counter >= number of articles to be harmonised
     """
-<<<<<<< HEAD
-    researcher_counter = state.get("optimised_article_output")[
-        "article_researcher_counter"
-    ]
-    article_content = state.get("original_article_content")["article_content"]
-    content_optimisation_flags = state.get("user_flags")[
-        "flag_for_content_optimisation"
-    ]
-    if researcher_counter < len(article_content):
-        return "researcher_node"
-    elif (len(article_content) < 2) and content_optimisation_flags:
-=======
     article_content = state.get("original_article_inputs")["article_content"]
     content_optimisation_flags = state.get("user_flags")[
         "flag_for_content_optimisation"
     ]
     if (len(article_content) < 2) and content_optimisation_flags:
->>>>>>> 78e941e1
         return "content_guidelines_optimisation_node"
     else:
         return "compiler_node"
