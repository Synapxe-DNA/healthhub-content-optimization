--- conflicted
+++ resolved
@@ -7,11 +7,8 @@
 from dotenv import load_dotenv
 from langgraph.graph import END, StateGraph
 from models import LLMInterface, start_llm
-<<<<<<< HEAD
 from phoenix.trace.langchain import LangChainInstrumentor
-=======
 from utils import concat_headers_to_content
->>>>>>> 3f877c14
 
 # Setting the environment for HuggingFaceHub
 load_dotenv()
@@ -40,29 +37,12 @@
 EXTRACTED_TEXT_DIRECTORY = (
     f"{ROOT}/content-optimization/data/02_intermediate/all_extracted_text/"
 )
-<<<<<<< HEAD
-MERGED_DATA_DIRECTORY = f"{ROOT}/content-optimization/data/03_primary/merged_data.parquet/2024-07-18T08.05.43.213Z/merged_data.parquet"
-=======
->>>>>>> 3f877c14
 ARTICLE_CATEGORY = "diseases-and-conditions/"
 
 # Declaring title of the articles here. Currently only 2 articles are used and this section is declared at the start, which is bound to change with further developments.
 ARTICLE1_TITLE = "Diabetic Foot Ulcer_ Symp_1437648.txt"
 ARTICLE2_TITLE = "Diabetic Foot Care_1437355.txt"
 
-<<<<<<< HEAD
-KEY_PARQUET_INFO = [
-    "title",
-    "article_category_names",
-    "extracted_headers",
-    "extracted_content_body",
-]
-CONTENT_BODY = "extracted_content_body"
-EXTRACTED_HEADERS = "extracted_headers"
-
-
-=======
->>>>>>> 3f877c14
 def print_checks(result):
     """Prints out the various key outputs in graph. Namely, it will help you check for
         1. Researcher LLM outputs -> keypoints: prints out the sentences in their respective categories, including sentences omitted by the llm
@@ -78,16 +58,6 @@
     # determines the number of articles undergoing the harmonisation process
     num_of_articles = len(result["article_content"])
 
-<<<<<<< HEAD
-    f = open(
-        f"article-harmonisation/docs/txt_outputs/{MODEL}_compiled_keypoints_check.txt",
-        "w",
-    )
-    f.write("This is article 1 \n")
-    f.write(article_1 + "\n")
-    f.write("This is article 2 \n")
-    f.write(article_2 + "\n")
-=======
     f = open(f"article-harmonisation/docs/txt_outputs/{MODEL}_compiled_keypoints_check.txt", "w")
 
     for content_index in range(len(result["article_content"])):
@@ -98,22 +68,10 @@
         for keypoint in article:
             f.write(keypoint + "\n")
     f.write(" \n -----------------")
->>>>>>> 3f877c14
 
     # printing each keypoint produced by researcher LLM
     print("\nRESEARCHER LLM CHECKS\n -----------------", file=f)
     for i in range(0, num_of_articles):
-<<<<<<< HEAD
-        print(f"These are the keypoints for article {i+1}".upper(), file=f)
-        print(str(result["keypoints"][i]), file=f)
-        print(" \n ----------------- \n", file=f)
-
-    # printing compiled keypoints produced by compiler LLM
-
-    print("COMPILER LLM CHECKS \n\n ----------------- \n", file=f)
-    print(str(result["compiled_keypoints"]), file=f)
-    print(" \n ----------------- \n", file=f)
-=======
         print(f"These are the keypoints for article {i+1}\n".upper(), file = f)
         print(result["keypoints"][i], file = f)
         print(" \n -----------------", file = f)
@@ -124,16 +82,11 @@
         print("COMPILER LLM CHECKS \n ----------------- ", file = f)
         print(str(result["compiled_keypoints"]), file=f)
         print(" \n -----------------", file = f)
->>>>>>> 3f877c14
 
     # checking for optimised content produced by content optimisation flow
     flags = {"optimised_content", "article_title", "meta_desc"}
     keys = result.keys()
-<<<<<<< HEAD
-    print("CONTENT OPTIMISATION CHECKS \n\n ----------------- \n", file=f)
-=======
     print("CONTENT OPTIMISATION CHECKS\n ----------------- \n", file = f)
->>>>>>> 3f877c14
     for flag in flags:
         if flag in keys:
             print(f"These are the optimised {flag.upper()}", file=f)
@@ -480,15 +433,9 @@
 
     # List with the articles to harmonise
     article_list = [
-<<<<<<< HEAD
         article_1,
         # article_2
     ]
-=======
-                    article_1, 
-                    # article_2
-                    ]
->>>>>>> 3f877c14
 
     processed_input_articles = concat_headers_to_content(article_list)
 
@@ -502,10 +449,7 @@
         "flag_for_meta_desc_optimisation": True,
         "researcher_agent": researcher_agent,
         "compiler_agent": compiler_agent,
-<<<<<<< HEAD
-=======
         "content_optimisation_agent": content_optimisation_agent
->>>>>>> 3f877c14
     }
 
     result = execute_graph(workflow, inputs)
