import os
<<<<<<< HEAD
import time
from pathlib import Path
=======
>>>>>>> 73f7e060
from typing import Any, Optional, TypedDict

import phoenix as px
from dotenv import load_dotenv
from langgraph.graph import END, StateGraph
from models import LLMInterface, start_llm
from phoenix.trace.langchain import LangChainInstrumentor
from utils.checkers import print_checks
from utils.headers import concat_headers_to_content

# Setting the environment for HuggingFaceHub
load_dotenv()
os.environ["HUGGINGFACEHUB_API_TOKEN"] = os.getenv("HUGGINGFACEHUB_API_TOKEN", "")
os.environ["PHOENIX_PROJECT_NAME"] = os.getenv("PHOENIX_PROJECT_NAME", "")

# Available models configured to the project
MODELS = ["mistral", "llama3"]

# Declaring model to use
MODEL = "llama3"

# Declaring node roles
RESEARCHER = "Researcher"
COMPILER = "Compiler"
META_DESC = "Meta description optimisation"
TITLE = "Title optimisation"
CONTENT_OPTIMISATION = "Content optimisation"
WRITING_OPTIMISATION = "Writing optimisation"

# Declaring maximum new tokens
MAX_NEW_TOKENS = 3000


# Declaring directorys
ROOT = os.getcwd()
EXTRACTED_TEXT_DIRECTORY = (
    f"{ROOT}/content-optimization/data/02_intermediate/all_extracted_text/"
)

<<<<<<< HEAD
# Declaring title of the articles here.
# Currently only 2 articles are used and this section is declared at the start,
# which is bound to change with further developments.
ARTICLE1_TITLE = "Diabetic Foot Ulcer_ Symp_1437648.txt"
ARTICLE2_TITLE = "Diabetic Foot Care_1437355.txt"


def print_checks(result):
    """Prints out the various key outputs in graph. Namely, it will help you check for
        1. Researcher LLM outputs -> keypoints: prints out the sentences in their respective categories, including sentences omitted by the llm
        2. Compiler LLM outputs -> compiled_keypoints: prints out the compiled keypoints
        3. Content optimisation LLM outputs -> optimised_content: prints out the optimised article content after optimisation by content and writing guideline LLM
        4. Title optimisation LLM outputs -> article_title: prints out the optimised title
        5. Meta description optimisation LLM outputs -> meta_desc: prints out the optimised meta description
=======
# Declaring title of the articles here. Currently only 2 articles are used and this section is declared at the start, which is bound to change with further developments.
# ARTICLE1_TITLE = "Diabetic Foot Ulcer_ Symp_1437648.txt"
ARTICLE1_TITLE = "diseases-and-conditions/Rubella_1437892.txt"  # metric required to determine which prompt to use
ARTICLE2_TITLE = "live-healthy-articles/How Dangerous Is Rubella__1445577.txt"
# ARTICLE2_TITLE = "Diabetic Foot Care_1437355.txt"

# Here are pairs of articles that are highly correlated, based on the neo_4j_clustered_data excel sheet
ARTICLE_HARMONISATION_PAIRS = [
    ["Rubella", "How Dangerous Is Rubella?"],
    [
        "Mumps: Causes, Symptoms, and Treatment",
        "Mumps Vaccine: Why We Want to Prevent Mumps",
    ],
]


class OriginalArticleContent(TypedDict):
    article_content: list
    article_title: Optional[str]
    meta_desc: Optional[str]

>>>>>>> 73f7e060

class OptimisedArticleOutput(TypedDict):
    researcher_keypoints: Optional[list]
    article_researcher_counter: Optional[int]
    compiled_keypoints: Optional[str]
    optimised_content: Optional[str]
    optimised_writing: Optional[str]
    optimised_article_title: Optional[str]
    optimised_meta_desc: Optional[str]


class UserFlagsForOptimisation(TypedDict):
    flag_for_content_optimisation: bool
    flag_for_title_optimisation: bool
    flag_for_meta_desc_optimisation: bool

<<<<<<< HEAD
    # determines the number of articles undergoing the harmonisation process
    num_of_articles = len(result["article_content"])

    Path("article-harmonisation/docs/txt_outputs").mkdir(parents=True, exist_ok=True)
    f = open(
        f"article-harmonisation/docs/txt_outputs/{MODEL}_compiled_keypoints_check.txt",
        "w",
    )

    for content_index in range(len(result["article_content"])):
        if content_index > 0:
            f.write(" \n ----------------- \n")
        f.write(f"Original Article {content_index+1} content \n")
        article = result["article_content"][content_index]
        for keypoint in article:
            f.write(keypoint + "\n")
    f.write(" \n -----------------")

    # printing each keypoint produced by researcher LLM
    print("\nRESEARCHER LLM CHECKS\n -----------------", file=f)
    for i in range(0, num_of_articles):
        print(f"These are the keypoints for article {i+1}\n".upper(), file=f)
        print(result["keypoints"][i], file=f)
        print(" \n -----------------", file=f)

    # printing compiled keypoints produced by compiler LLM

    if "compiled_keypoints" in result.keys():
        print("COMPILER LLM CHECKS \n ----------------- ", file=f)
        print(str(result["compiled_keypoints"]), file=f)
        print(" \n -----------------", file=f)

    # checking for optimised content produced by content optimisation flow
    flags = {"optimised_content", "optimised_writing", "article_title", "meta_desc"}
    keys = result.keys()
    print("CONTENT OPTIMISATION CHECKS\n ----------------- \n", file=f)
    for flag in flags:
        if flag in keys:
            print(f"These is the optimised {flag.upper()}", file=f)
            print(result[flag], file=f)
            print(" \n ----------------- \n", file=f)
        else:
            print(f"{flag.upper()} has not been flagged for optimisation.", file=f)
            print(" \n ----------------- \n", file=f)
    f.close()
=======

class LLMAgents(TypedDict):
    researcher_agent: LLMInterface
    compiler_agent: LLMInterface
    content_optimisation_agent: LLMInterface
    writing_optimisation_agent: LLMInterface
    title_optimisation_agent: LLMInterface
    meta_desc_optimisation_agent: LLMInterface
>>>>>>> 73f7e060


class GraphState(TypedDict):
    """This class contains the different keys relevant to the project. It inherits from the TypedDict class.

    Attributes:
        article_content: A required list where each element is a String containing the article content.
        article_title: An optional String which will contain the article title.
        meta_desc: An optional String that will contain article's meta description.
        keypoints: An optional list where each element is a String with the article keypoints.
        compiled_keypoints: An optional String containing keypoints compiled from the attribute keypoints.
        optimised_content: An optional String containing the final optimised content.
        article_researcher_counter: An optional integer serving as a counter for number of articles processed by the researcher node.
        previous_node: An optional String that will store the name of the most recently visited node by the StateGraph.
        flag_for_content_optimisation: A required boolean value, determining if the user has flagged the article for content optimisation.
        flag_for_title_optimisation: A required boolean value, determining if the user has flagged the article for title optimisation.
        flag_for_meta_desc_optimisation: A required boolean value, determining if the user has flagged the article for meta description optimisation.
    """

    original_article_content: OriginalArticleContent
    optimised_article_output: OptimisedArticleOutput
    # previous_node: Optional[str]
    user_flags: UserFlagsForOptimisation
    # look into converting for a optimisation list
    llm_agents: LLMAgents


# Functions defining the functionality of different nodes
def researcher_node(state):
    """Creates a researcher node, which will categorise the sentences in the article into keypoints.

    Args:
        state: a dictionary storing relevant attributes as keys and content as the respective items.

    Returns:
        a dictionary with keys "keypoints", "article_researcher_counter"
            - keypoints: an updated list storing keypoints from all articles output from the researcher node
            - article_researcher_counter: an integer serving as a counter for number of articles processed by the researcher node
    """
    article_list = state.get("original_article_content")["article_content"]
    counter = state.get("optimised_article_output")["article_researcher_counter"]
    article = article_list[counter]
    keypoints = state.get("optimised_article_output")["researcher_keypoints"]
    researcher_agent = state.get("llm_agents")["researcher_agent"]

    print("Processing keypoints for article", counter + 1)
    processed_keypoints = ""
    print(f"Number of keypoints in article {counter + 1}: ", len(article))

    # Stores the number of keypoints processed in the current article
    kp_counter = 0

    # For loop iterating through each keypoint in each article
    for kp in article:
        kp_counter += 1
        article_keypoints = researcher_agent.generate_keypoints(kp, kp_counter)
        processed_keypoints += f"{article_keypoints} \n"
    keypoints.append(processed_keypoints)

    return {
        "optimised_article_output": {
            "researcher_keypoints": keypoints,
            "article_researcher_counter": counter + 1,
        }
    }


def compiler_node(state):
    """Creates a compiler node, which will compile the keypoints from a list of keypoints

    Args:
        state:  a dictionary storing relevant attributes as keys and content as the respective items.

    Returns:
        a dictionary with keys "compiled_keypoints"
            - compiled_keypoints: a String containing the compiled keypoints from the compiler LLM
    """
    optimised_article_output = state.get("optimised_article_output")
    keypoints = optimised_article_output["researcher_keypoints"]

    # Runs the compiler LLM to compile the keypoints
    compiler_agent = state.get("llm_agents")["compiler_agent"]

    compiled_keypoints = compiler_agent.compile_points(keypoints)
    optimised_article_output["compiled_keypoints"] = compiled_keypoints

    return {"optimised_article_output": optimised_article_output}


def meta_description_optimisation_node(state):
    """Creates a meta description optimisation node, which will optimise the meta description of the article

    Args:
        state: a dictionary storing relevant attributes as keys and content as the respective items.

    Returns:
        a dictionary with keys "meta_desc",  "flag_for_meta_desc_optimisation"
            - meta_desc: a String containing the optimised meta description from the meta description optimisation LLM
            - flag_for_meta_desc_optimisation: a False boolean value to indicate that the meta description optimisation step has been completed
    """
    optimised_article_output = state.get("optimised_article_output")

    content = optimised_article_output["researcher_keypoints"]
    if "optimised_writing" in optimised_article_output.keys():
        content = optimised_article_output["optimised_writing"]

    meta_desc_optimisation_agent = state.get("llm_agents")[
        "meta_desc_optimisation_agent"
    ]
    optimised_meta_desc = meta_desc_optimisation_agent.optimise_meta_desc(content)

    optimised_article_output["optimised_meta_desc"] = optimised_meta_desc

    user_flags = state.get("user_flags")
    user_flags["flag_for_meta_desc_optimisation"] = False

<<<<<<< HEAD
    return {"meta_desc": "This is the meta desc", "user_flags": user_flags}
=======
    return {
        "optimised_article_output": optimised_article_output,
        "user_flags": user_flags,
    }
>>>>>>> 73f7e060


def title_optimisation_node(state):
    """Creates a title optimisation node, which will optimise the title of the article

    Args:
        state: a dictionary storing relevant attributes as keys and content as the respective items.

    Returns:
        a dictionary with keys "article_title",  "flag_for_title_optimisation"
            - article_title: a String containing the optimised title from the title optimisation LLM
            - flag_for_title_optimisation: a False boolean value to indicate that the title optimisation step has been completed
    """
    optimised_article_output = state.get("optimised_article_output")

    content = optimised_article_output["researcher_keypoints"]
    if "optimised_writing" in optimised_article_output.keys():
        content = optimised_article_output["optimised_writing"]

    title_optimisation_agent = state.get("llm_agents")["title_optimisation_agent"]
    optimised_article_title = title_optimisation_agent.optimise_title(content)

    optimised_article_output["optimised_article_title"] = optimised_article_title

    user_flags = state.get("user_flags")
    user_flags["flag_for_title_optimisation"] = False

<<<<<<< HEAD
    return {"article_title": "This is new article title", "user_flags": user_flags}
=======
    return {
        "optimised_article_output": optimised_article_output,
        "user_flags": user_flags,
    }
>>>>>>> 73f7e060


def content_guidelines_optimisation_node(state):
    """Creates a content guidelines node, which will rewrite missing content of the article based on the article topic's requirements state in the content playbook.

        Requirements for each topic can be found in the content playbook under:
            1. Chapter 3, Step 1, (iii) writing guide
    Args:
        state: a dictionary storing relevant attributes as keys and content as the respective items.

    Returns:
        a dictionary with keys "optimised_content"
            - optimised_content: a String containing the rewritten article from the content guidelines LLM
    """
<<<<<<< HEAD
    keypoints = state.get("keypoints")
    if state.get("compiled_keypoints") is not None:
        keypoints = state.get("compiled_keypoints")
=======
    optimised_article_output = state.get("optimised_article_output")

    keypoints = optimised_article_output["researcher_keypoints"]
    if "compiled_keypoints" in optimised_article_output.keys():
        keypoints = optimised_article_output["compiled_keypoints"]
>>>>>>> 73f7e060

    # Runs the compiler LLM to compile the keypoints
    content_optimisation_agent = state.get("llm_agents")["content_optimisation_agent"]

    optimised_content = content_optimisation_agent.optimise_content(keypoints)

    optimised_article_output["optimised_content"] = optimised_content

    return {"optimised_article_output": optimised_article_output}


def writing_guidelines_optimisation_node(state):
    """Creates a writing optimisation node, which will optimise the article content based on the writing guidelines from the content playbook

        Content covered from the playbook include:
            1. Chapter 1, Section A, Guidelines + Examples

    Args:
        state: a dictionary storing relevant attributes as keys and content as the respective items.

    Returns:
        a dictionary with keys "optimised_content",  "flag_for_content_optimisation"
            - optimised_content: a String containing the optimised content from the writing optimisation LLM
            - flag_for_content_optimisation: a False boolean value to indicate that the writing optimisation step has been completed
    """
    optimised_article_output = state.get("optimised_article_output")

<<<<<<< HEAD
    optimised_content = state.get("optimised_content")
    writing_optimisation_agent = state.get("llm_agents")["writing_optimisation_agent"]
    optimised_writing = writing_optimisation_agent.optimise_writing(optimised_content)
    print(optimised_writing)
=======
    optimised_content = optimised_article_output["optimised_content"]
    writing_optimisation_agent = state.get("llm_agents")["writing_optimisation_agent"]
    optimised_writing = writing_optimisation_agent.optimise_writing(optimised_content)
>>>>>>> 73f7e060

    user_flags = state.get("user_flags")
    user_flags["flag_for_content_optimisation"] = False

<<<<<<< HEAD
    return {"optimised_writing": optimised_writing, "user_flags": user_flags}
=======
    optimised_article_output["optimised_writing"] = optimised_writing

    return {
        "optimised_article_output": optimised_article_output,
        "user_flags": user_flags,
    }
>>>>>>> 73f7e060


# creating a StateGraph object with GraphState as input.
workflow = StateGraph(GraphState)

# Adding the nodes to the workflow
workflow.add_node("researcher_node", researcher_node)
workflow.add_node("compiler_node", compiler_node)
workflow.add_node(
    "meta_description_optimisation_node", meta_description_optimisation_node
)
workflow.add_node("title_optimisation_node", title_optimisation_node)
workflow.add_node(
    "content_guidelines_optimisation_node", content_guidelines_optimisation_node
)
workflow.add_node(
    "writing_guidelines_optimisation_node", writing_guidelines_optimisation_node
)


# functions to determine next node
def check_all_articles(state):
    """Checks if all articles have gone through the researcher LLM and determines if the state should return to the researcher node or move on to the compiler node. This node also determines if this is a harmonisation or optimisation process.

    Args:
        state: a dictionary storing relevant attributes as keys and content as the respective items.

    Returns:
        "researcher_node": returned if counter < number of articles to be harmonised
        "compiler_node": returned if counter >= number of articles to be harmonised
    """

<<<<<<< HEAD
    if state.get("article_researcher_counter") < len(state.get("article_content")):
        return "researcher_node"
    elif (len(state.get("article_content")) < 2) and state.get("user_flags")[
        "flag_for_content_optimisation"
    ]:
=======
    if state.get("optimised_article_output")["article_researcher_counter"] < len(
        state.get("original_article_content")["article_content"]
    ):
        return "researcher_node"
    elif (
        len(state.get("original_article_content")["article_content"]) < 2
    ) and state.get("user_flags")["flag_for_content_optimisation"]:
>>>>>>> 73f7e060
        return "content_guidelines_optimisation_node"
    else:
        return "compiler_node"


def decide_next_optimisation_node(state):
    """Checks user flags for content optimisation, title optimisation and meta description in state, and returning the appropriate node depending on the stored boolean values of each flag.

    Args:
        state: a dictionary storing relevant attributes as keys and content as the respective items.

    Returns:
        "content_guidelines_node": returned if flag_for_content_optimisation is True
        "title_optimisation_node": returned if previous flag is False and flag_for_title_optimisation is True
        "meta_description_node": returned if previous flags are False and flag_for_meta_desc_optimisation is True
        "__end__": returned if all flags are False, as no further optimisation is required for the article
    """
    if state.get("user_flags")["flag_for_content_optimisation"]:
        return "content_guidelines_optimisation_node"
    elif state.get("user_flags")["flag_for_title_optimisation"]:
        return "title_optimisation_node"
    elif state.get("user_flags")["flag_for_meta_desc_optimisation"]:
        return "meta_description_optimisation_node"
    else:
        return "__end__"


# Adds a conditional edge to the workflow from researcher node to compiler node
workflow.add_conditional_edges(
    "researcher_node",
    check_all_articles,
    {
        "researcher_node": "researcher_node",
        "compiler_node": "compiler_node",
        "content_guidelines_optimisation_node": "content_guidelines_optimisation_node",
    },
)

# Adds a conditional edge to the workflow from compiler node to content guidelines node, title optimmisation node, meta description optimisation node and END
workflow.add_conditional_edges(
    "compiler_node",
    decide_next_optimisation_node,
    {
        "content_guidelines_optimisation_node": "content_guidelines_optimisation_node",
        "title_optimisation_node": "title_optimisation_node",
        "meta_description_optimisation_node": "meta_description_optimisation_node",
        "__end__": END,
    },
)

# Adds a conditional edge to the workflow from compiler node to title optimmisation node, meta description optimisation node and END
workflow.add_conditional_edges(
    "writing_guidelines_optimisation_node",
    decide_next_optimisation_node,
    {
        "title_optimisation_node": "title_optimisation_node",
        "meta_description_optimisation_node": "meta_description_optimisation_node",
        "__end__": END,
    },
)

# Adds a conditional edge to the workflow from compiler node to meta description optimisation node and END
workflow.add_conditional_edges(
    "title_optimisation_node",
    decide_next_optimisation_node,
    {
        "meta_description_optimisation_node": "meta_description_optimisation_node",
        "__end__": END,
    },
)

# Setting researcher_node as the entry point for the workflow
workflow.set_entry_point("researcher_node")

# Adding an edge connecting content_guidelines_optimisation_node to writing_guidelines_optimisation_node in the workflow
workflow.add_edge(
    "content_guidelines_optimisation_node", "writing_guidelines_optimisation_node"
)


def execute_graph(workflow: StateGraph, input: dict[str, Any]) -> dict[str, Any]:
    # Set up LLM tracing session
    px.launch_app()
    LangChainInstrumentor().instrument()

    # Run LangGraph Application
    app = workflow.compile()
    result = app.invoke(input=input)

    # Prints the various checks
    print_checks(result, MODEL)

<<<<<<< HEAD
    trace_df = px.Client().get_spans_dataframe()
    timestr = time.strftime("%Y%m%d-%H%M%S")
    trace_df.to_parquet(f"traces-{timestr}.parquet", index=False)
=======
    # trace_df = px.Client().get_spans_dataframe()
    # timestr = time.strftime("%Y%m%d-%H%M%S")
    # trace_df.to_parquet(f"traces-{timestr}.parquet", index=False)
>>>>>>> 73f7e060

    px.close_app()

    return result


if __name__ == "__main__":
    # starting up the respective llm agents
    researcher_agent = start_llm(MODEL, RESEARCHER)
    compiler_agent = start_llm(MODEL, COMPILER)
    meta_desc_optimisation_agent = start_llm(MODEL, META_DESC)
    title_optimisation_agent = start_llm(MODEL, TITLE)
    content_optimisation_agent = start_llm(MODEL, CONTENT_OPTIMISATION)
    writing_optimisation_agent = start_llm(MODEL, WRITING_OPTIMISATION)

    # List with the articles to harmonise
<<<<<<< HEAD
    article_list = [article_1, article_2]
=======
    article_list = ["Rubella", "How Dangerous Is Rubella?"]
>>>>>>> 73f7e060

    processed_input_articles = concat_headers_to_content(article_list)

    # Dictionary with the variouse input keys and items
    inputs = {
        "original_article_content": {"article_content": processed_input_articles},
        "optimised_article_output": {
            "researcher_keypoints": [],
            "article_researcher_counter": 0,
        },
        "user_flags": {
            "flag_for_content_optimisation": True,
            "flag_for_title_optimisation": True,
            "flag_for_meta_desc_optimisation": True,
        },
        "llm_agents": {
            "researcher_agent": researcher_agent,
            "compiler_agent": compiler_agent,
            "content_optimisation_agent": content_optimisation_agent,
            "writing_optimisation_agent": writing_optimisation_agent,
            "title_optimisation_agent": title_optimisation_agent,
            "meta_desc_optimisation_agent": meta_desc_optimisation_agent,
        },
    }

    result = execute_graph(workflow, inputs)
    print(result)<|MERGE_RESOLUTION|>--- conflicted
+++ resolved
@@ -1,9 +1,4 @@
 import os
-<<<<<<< HEAD
-import time
-from pathlib import Path
-=======
->>>>>>> 73f7e060
 from typing import Any, Optional, TypedDict
 
 import phoenix as px
@@ -43,22 +38,6 @@
     f"{ROOT}/content-optimization/data/02_intermediate/all_extracted_text/"
 )
 
-<<<<<<< HEAD
-# Declaring title of the articles here.
-# Currently only 2 articles are used and this section is declared at the start,
-# which is bound to change with further developments.
-ARTICLE1_TITLE = "Diabetic Foot Ulcer_ Symp_1437648.txt"
-ARTICLE2_TITLE = "Diabetic Foot Care_1437355.txt"
-
-
-def print_checks(result):
-    """Prints out the various key outputs in graph. Namely, it will help you check for
-        1. Researcher LLM outputs -> keypoints: prints out the sentences in their respective categories, including sentences omitted by the llm
-        2. Compiler LLM outputs -> compiled_keypoints: prints out the compiled keypoints
-        3. Content optimisation LLM outputs -> optimised_content: prints out the optimised article content after optimisation by content and writing guideline LLM
-        4. Title optimisation LLM outputs -> article_title: prints out the optimised title
-        5. Meta description optimisation LLM outputs -> meta_desc: prints out the optimised meta description
-=======
 # Declaring title of the articles here. Currently only 2 articles are used and this section is declared at the start, which is bound to change with further developments.
 # ARTICLE1_TITLE = "Diabetic Foot Ulcer_ Symp_1437648.txt"
 ARTICLE1_TITLE = "diseases-and-conditions/Rubella_1437892.txt"  # metric required to determine which prompt to use
@@ -80,7 +59,6 @@
     article_title: Optional[str]
     meta_desc: Optional[str]
 
->>>>>>> 73f7e060
 
 class OptimisedArticleOutput(TypedDict):
     researcher_keypoints: Optional[list]
@@ -97,53 +75,6 @@
     flag_for_title_optimisation: bool
     flag_for_meta_desc_optimisation: bool
 
-<<<<<<< HEAD
-    # determines the number of articles undergoing the harmonisation process
-    num_of_articles = len(result["article_content"])
-
-    Path("article-harmonisation/docs/txt_outputs").mkdir(parents=True, exist_ok=True)
-    f = open(
-        f"article-harmonisation/docs/txt_outputs/{MODEL}_compiled_keypoints_check.txt",
-        "w",
-    )
-
-    for content_index in range(len(result["article_content"])):
-        if content_index > 0:
-            f.write(" \n ----------------- \n")
-        f.write(f"Original Article {content_index+1} content \n")
-        article = result["article_content"][content_index]
-        for keypoint in article:
-            f.write(keypoint + "\n")
-    f.write(" \n -----------------")
-
-    # printing each keypoint produced by researcher LLM
-    print("\nRESEARCHER LLM CHECKS\n -----------------", file=f)
-    for i in range(0, num_of_articles):
-        print(f"These are the keypoints for article {i+1}\n".upper(), file=f)
-        print(result["keypoints"][i], file=f)
-        print(" \n -----------------", file=f)
-
-    # printing compiled keypoints produced by compiler LLM
-
-    if "compiled_keypoints" in result.keys():
-        print("COMPILER LLM CHECKS \n ----------------- ", file=f)
-        print(str(result["compiled_keypoints"]), file=f)
-        print(" \n -----------------", file=f)
-
-    # checking for optimised content produced by content optimisation flow
-    flags = {"optimised_content", "optimised_writing", "article_title", "meta_desc"}
-    keys = result.keys()
-    print("CONTENT OPTIMISATION CHECKS\n ----------------- \n", file=f)
-    for flag in flags:
-        if flag in keys:
-            print(f"These is the optimised {flag.upper()}", file=f)
-            print(result[flag], file=f)
-            print(" \n ----------------- \n", file=f)
-        else:
-            print(f"{flag.upper()} has not been flagged for optimisation.", file=f)
-            print(" \n ----------------- \n", file=f)
-    f.close()
-=======
 
 class LLMAgents(TypedDict):
     researcher_agent: LLMInterface
@@ -152,7 +83,6 @@
     writing_optimisation_agent: LLMInterface
     title_optimisation_agent: LLMInterface
     meta_desc_optimisation_agent: LLMInterface
->>>>>>> 73f7e060
 
 
 class GraphState(TypedDict):
@@ -269,14 +199,10 @@
     user_flags = state.get("user_flags")
     user_flags["flag_for_meta_desc_optimisation"] = False
 
-<<<<<<< HEAD
-    return {"meta_desc": "This is the meta desc", "user_flags": user_flags}
-=======
     return {
         "optimised_article_output": optimised_article_output,
         "user_flags": user_flags,
     }
->>>>>>> 73f7e060
 
 
 def title_optimisation_node(state):
@@ -304,14 +230,10 @@
     user_flags = state.get("user_flags")
     user_flags["flag_for_title_optimisation"] = False
 
-<<<<<<< HEAD
-    return {"article_title": "This is new article title", "user_flags": user_flags}
-=======
     return {
         "optimised_article_output": optimised_article_output,
         "user_flags": user_flags,
     }
->>>>>>> 73f7e060
 
 
 def content_guidelines_optimisation_node(state):
@@ -326,17 +248,11 @@
         a dictionary with keys "optimised_content"
             - optimised_content: a String containing the rewritten article from the content guidelines LLM
     """
-<<<<<<< HEAD
-    keypoints = state.get("keypoints")
-    if state.get("compiled_keypoints") is not None:
-        keypoints = state.get("compiled_keypoints")
-=======
     optimised_article_output = state.get("optimised_article_output")
 
     keypoints = optimised_article_output["researcher_keypoints"]
     if "compiled_keypoints" in optimised_article_output.keys():
         keypoints = optimised_article_output["compiled_keypoints"]
->>>>>>> 73f7e060
 
     # Runs the compiler LLM to compile the keypoints
     content_optimisation_agent = state.get("llm_agents")["content_optimisation_agent"]
@@ -364,30 +280,19 @@
     """
     optimised_article_output = state.get("optimised_article_output")
 
-<<<<<<< HEAD
-    optimised_content = state.get("optimised_content")
-    writing_optimisation_agent = state.get("llm_agents")["writing_optimisation_agent"]
-    optimised_writing = writing_optimisation_agent.optimise_writing(optimised_content)
-    print(optimised_writing)
-=======
     optimised_content = optimised_article_output["optimised_content"]
     writing_optimisation_agent = state.get("llm_agents")["writing_optimisation_agent"]
     optimised_writing = writing_optimisation_agent.optimise_writing(optimised_content)
->>>>>>> 73f7e060
 
     user_flags = state.get("user_flags")
     user_flags["flag_for_content_optimisation"] = False
 
-<<<<<<< HEAD
-    return {"optimised_writing": optimised_writing, "user_flags": user_flags}
-=======
     optimised_article_output["optimised_writing"] = optimised_writing
 
     return {
         "optimised_article_output": optimised_article_output,
         "user_flags": user_flags,
     }
->>>>>>> 73f7e060
 
 
 # creating a StateGraph object with GraphState as input.
@@ -420,13 +325,6 @@
         "compiler_node": returned if counter >= number of articles to be harmonised
     """
 
-<<<<<<< HEAD
-    if state.get("article_researcher_counter") < len(state.get("article_content")):
-        return "researcher_node"
-    elif (len(state.get("article_content")) < 2) and state.get("user_flags")[
-        "flag_for_content_optimisation"
-    ]:
-=======
     if state.get("optimised_article_output")["article_researcher_counter"] < len(
         state.get("original_article_content")["article_content"]
     ):
@@ -434,7 +332,6 @@
     elif (
         len(state.get("original_article_content")["article_content"]) < 2
     ) and state.get("user_flags")["flag_for_content_optimisation"]:
->>>>>>> 73f7e060
         return "content_guidelines_optimisation_node"
     else:
         return "compiler_node"
@@ -527,15 +424,9 @@
     # Prints the various checks
     print_checks(result, MODEL)
 
-<<<<<<< HEAD
-    trace_df = px.Client().get_spans_dataframe()
-    timestr = time.strftime("%Y%m%d-%H%M%S")
-    trace_df.to_parquet(f"traces-{timestr}.parquet", index=False)
-=======
     # trace_df = px.Client().get_spans_dataframe()
     # timestr = time.strftime("%Y%m%d-%H%M%S")
     # trace_df.to_parquet(f"traces-{timestr}.parquet", index=False)
->>>>>>> 73f7e060
 
     px.close_app()
 
@@ -552,11 +443,7 @@
     writing_optimisation_agent = start_llm(MODEL, WRITING_OPTIMISATION)
 
     # List with the articles to harmonise
-<<<<<<< HEAD
-    article_list = [article_1, article_2]
-=======
     article_list = ["Rubella", "How Dangerous Is Rubella?"]
->>>>>>> 73f7e060
 
     processed_input_articles = concat_headers_to_content(article_list)
 
