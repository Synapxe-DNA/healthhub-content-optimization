from typing import Optional, TypedDict

from agents.enums import MODELS, ROLES
from agents.models import LLMInterface, start_llm
from config import settings
from langgraph.graph import END, START
from utils.formatters import concat_headers_to_content, print_checks
from utils.graphs import create_graph, draw_graph, execute_graph
from utils.paths import get_root_dir

# Declaring maximum new tokens
MAX_NEW_TOKENS = settings.MAX_NEW_TOKENS

# Declaring model to use
MODEL = MODELS("llama3").name


class OriginalArticle(TypedDict):
    article_content: list
    article_title: Optional[str]
    meta_desc: Optional[str]


class OptimisedArticle(TypedDict):
    researcher_keypoints: Optional[list]
    article_researcher_counter: Optional[int]
    compiled_keypoints: Optional[str]
    optimised_content: Optional[str]
    optimised_writing: Optional[str]
    optimised_article_title: Optional[str]
    optimised_meta_desc: Optional[str]


class OptimisationFlags(TypedDict):
    flag_for_content_optimisation: bool
    flag_for_title_optimisation: bool
    flag_for_meta_desc_optimisation: bool


class LLMAgents(TypedDict):
    researcher_agent: LLMInterface
    compiler_agent: LLMInterface
    content_optimisation_agent: LLMInterface
    writing_optimisation_agent: LLMInterface
    title_optimisation_agent: LLMInterface
    meta_desc_optimisation_agent: LLMInterface


class RewritingState(TypedDict):
    """This class contains the different keys relevant to the project. It inherits from the TypedDict class.

    Attributes:
        article_content: A required list where each element is a String containing the article content.
        article_title: An optional String which will contain the article title.
        meta_desc: An optional String that will contain article's meta description.
        keypoints: An optional list where each element is a String with the article keypoints.
        compiled_keypoints: An optional String containing keypoints compiled from the attribute keypoints.
        optimised_content: An optional String containing the final optimised content.
        article_researcher_counter: An optional integer serving as a counter for number of articles processed by the researcher node.
        previous_node: An optional String that will store the name of the most recently visited node by the StateGraph.
        flag_for_content_optimisation: A required boolean value, determining if the user has flagged the article for content optimisation.
        flag_for_title_optimisation: A required boolean value, determining if the user has flagged the article for title optimisation.
        flag_for_meta_desc_optimisation: A required boolean value, determining if the user has flagged the article for meta description optimisation.
    """

    original_article_content: OriginalArticle
    optimised_article_output: OptimisedArticle
    user_flags: OptimisationFlags
    llm_agents: LLMAgents


# Functions defining the functionality of different nodes
def researcher_node(state):
    """Creates a researcher node, which will categorise the sentences in the article into keypoints.

    Args:
        state: a dictionary storing relevant attributes as keys and content as the respective items.

    Returns:
        a dictionary with keys "keypoints", "article_researcher_counter"
            - keypoints: an updated list storing keypoints from all articles output from the researcher node
            - article_researcher_counter: an integer serving as a counter for number of articles processed by the researcher node
    """
    article_list = state.get("original_article_content")["article_content"]
    counter = state.get("optimised_article_output")["article_researcher_counter"]
    article = article_list[counter]
    keypoints = state.get("optimised_article_output")["researcher_keypoints"]
    researcher_agent = state.get("llm_agents")["researcher_agent"]

    print("Processing keypoints for article", counter + 1)
    processed_keypoints = ""
    print(f"Number of keypoints in article {counter + 1}: ", len(article))

    # Stores the number of keypoints processed in the current article
    kp_counter = 0

    # For loop iterating through each keypoint in each article
    for kp in article:
        kp_counter += 1
        article_keypoints = researcher_agent.generate_keypoints(kp, kp_counter)
        processed_keypoints += f"{article_keypoints} \n"
    keypoints.append(processed_keypoints)

    return {
        "optimised_article_output": {
            "researcher_keypoints": keypoints,
            "article_researcher_counter": counter + 1,
        }
    }


def compiler_node(state):
    """Creates a compiler node, which will compile the keypoints from a list of keypoints

    Args:
        state:  a dictionary storing relevant attributes as keys and content as the respective items.

    Returns:
        a dictionary with keys "compiled_keypoints"
            - compiled_keypoints: a String containing the compiled keypoints from the compiler LLM
    """
    optimised_article_output = state.get("optimised_article_output")
    keypoints = optimised_article_output["researcher_keypoints"]

    # Runs the compiler LLM to compile the keypoints
    compiler_agent = state.get("llm_agents")["compiler_agent"]

    compiled_keypoints = compiler_agent.compile_points(keypoints)
    optimised_article_output["compiled_keypoints"] = compiled_keypoints

    return {"optimised_article_output": optimised_article_output}


def meta_description_optimisation_node(state):
    """Creates a meta description optimisation node, which will optimise the meta description of the article

    Args:
        state: a dictionary storing relevant attributes as keys and content as the respective items.

    Returns:
        a dictionary with keys "meta_desc",  "flag_for_meta_desc_optimisation"
            - meta_desc: a String containing the optimised meta description from the meta description optimisation LLM
            - flag_for_meta_desc_optimisation: a False boolean value to indicate that the meta description optimisation step has been completed
    """
    optimised_article_output = state.get("optimised_article_output")

    content = optimised_article_output["researcher_keypoints"]
    if "optimised_writing" in optimised_article_output.keys():
        content = optimised_article_output["optimised_writing"]

    meta_desc_optimisation_agent = state.get("llm_agents")[
        "meta_desc_optimisation_agent"
    ]
    optimised_meta_desc = meta_desc_optimisation_agent.optimise_meta_desc(content)

    optimised_article_output["optimised_meta_desc"] = optimised_meta_desc

    user_flags = state.get("user_flags")
    user_flags["flag_for_meta_desc_optimisation"] = False

    return {
        "optimised_article_output": optimised_article_output,
        "user_flags": user_flags,
    }


def title_optimisation_node(state):
    """Creates a title optimisation node, which will optimise the title of the article

    Args:
        state: a dictionary storing relevant attributes as keys and content as the respective items.

    Returns:
        a dictionary with keys "article_title",  "flag_for_title_optimisation"
            - article_title: a String containing the optimised title from the title optimisation LLM
            - flag_for_title_optimisation: a False boolean value to indicate that the title optimisation step has been completed
    """
    optimised_article_output = state.get("optimised_article_output")

    content = optimised_article_output["researcher_keypoints"]
    if "optimised_writing" in optimised_article_output.keys():
        content = optimised_article_output["optimised_writing"]

    title_optimisation_agent = state.get("llm_agents")["title_optimisation_agent"]
    optimised_article_title = title_optimisation_agent.optimise_title(content)

    optimised_article_output["optimised_article_title"] = optimised_article_title

    user_flags = state.get("user_flags")
    user_flags["flag_for_title_optimisation"] = False

    return {
        "optimised_article_output": optimised_article_output,
        "user_flags": user_flags,
    }


def content_guidelines_optimisation_node(state):
    """Creates a content guidelines node, which will rewrite missing content of the article based on the article topic's requirements state in the content playbook.

        Requirements for each topic can be found in the content playbook under:
            1. Chapter 3, Step 1, (iii) writing guide
    Args:
        state: a dictionary storing relevant attributes as keys and content as the respective items.

    Returns:
        a dictionary with keys "optimised_content"
            - optimised_content: a String containing the rewritten article from the content guidelines LLM
    """
    optimised_article_output = state.get("optimised_article_output")

    keypoints = optimised_article_output["researcher_keypoints"]
    if "compiled_keypoints" in optimised_article_output.keys():
        keypoints = optimised_article_output["compiled_keypoints"]

    # Runs the compiler LLM to compile the keypoints
    content_optimisation_agent = state.get("llm_agents")["content_optimisation_agent"]

    optimised_content = content_optimisation_agent.optimise_content(keypoints)

    optimised_article_output["optimised_content"] = optimised_content

    return {"optimised_article_output": optimised_article_output}


def writing_guidelines_optimisation_node(state):
    """Creates a writing optimisation node, which will optimise the article content based on the writing guidelines from the content playbook

        Content covered from the playbook include:
            1. Chapter 1, Section A, Guidelines + Examples

    Args:
        state: a dictionary storing relevant attributes as keys and content as the respective items.

    Returns:
        a dictionary with keys "optimised_content",  "flag_for_content_optimisation"
            - optimised_content: a String containing the optimised content from the writing optimisation LLM
            - flag_for_content_optimisation: a False boolean value to indicate that the writing optimisation step has been completed
    """
    optimised_article_output = state.get("optimised_article_output")

    optimised_content = optimised_article_output["optimised_content"]
    writing_optimisation_agent = state.get("llm_agents")["writing_optimisation_agent"]
    optimised_writing = writing_optimisation_agent.optimise_writing(optimised_content)

    user_flags = state.get("user_flags")
    user_flags["flag_for_content_optimisation"] = False

    optimised_article_output["optimised_writing"] = optimised_writing

    return {
        "optimised_article_output": optimised_article_output,
        "user_flags": user_flags,
    }


# functions to determine next node
def check_all_articles(state):
    """Checks if all articles have gone through the researcher LLM and determines if the state should return to the researcher node or move on to the compiler node. This node also determines if this is a harmonisation or optimisation process.

    Args:
        state: a dictionary storing relevant attributes as keys and content as the respective items.

    Returns:
        "researcher_node": returned if counter < number of articles to be harmonised
        "compiler_node": returned if counter >= number of articles to be harmonised
    """
    researcher_counter = state.get("optimised_article_output")[
        "article_researcher_counter"
    ]
    article_content = state.get("original_article_content")["article_content"]
    content_optimisation_flags = state.get("user_flags")[
        "flag_for_content_optimisation"
    ]
    if researcher_counter < len(article_content):
        return "researcher_node"
    elif (len(article_content) < 2) and content_optimisation_flags:
        return "content_guidelines_optimisation_node"
    else:
        return "compiler_node"


def decide_next_optimisation_node(state):
    """Checks user flags for content optimisation, title optimisation and meta description in state, and returning the appropriate node depending on the stored boolean values of each flag.

    Args:
        state: a dictionary storing relevant attributes as keys and content as the respective items.

    Returns:
        "content_guidelines_node": returned if flag_for_content_optimisation is True
        "title_optimisation_node": returned if previous flag is False and flag_for_title_optimisation is True
        "meta_description_node": returned if previous flags are False and flag_for_meta_desc_optimisation is True
        END: returned if all flags are False, as no further optimisation is required for the article
    """
    content_optimisation_flags = state.get("user_flags")[
        "flag_for_content_optimisation"
    ]
    title_optimisation_flags = state.get("user_flags")["flag_for_title_optimisation"]
    meta_desc_optimisation_flags = state.get("user_flags")[
        "flag_for_meta_desc_optimisation"
    ]

    if content_optimisation_flags:
        return "content_guidelines_optimisation_node"
    elif title_optimisation_flags:
        return "title_optimisation_node"
    elif meta_desc_optimisation_flags:
        return "meta_description_optimisation_node"
    else:
<<<<<<< HEAD
        return END
=======
        return "__end__"


# Adds a conditional edge to the workflow from researcher node to compiler node
workflow.add_conditional_edges(
    "researcher_node",
    check_all_articles,
    {
        "researcher_node": "researcher_node",
        "compiler_node": "compiler_node",
        "content_guidelines_optimisation_node": "content_guidelines_optimisation_node",
    },
)

# Adds a conditional edge to the workflow from compiler node to content guidelines node, title optimmisation node, meta description optimisation node and END
workflow.add_conditional_edges(
    "compiler_node",
    decide_next_optimisation_node,
    {
        "content_guidelines_optimisation_node": "content_guidelines_optimisation_node",
        "title_optimisation_node": "title_optimisation_node",
        "meta_description_optimisation_node": "meta_description_optimisation_node",
        "__end__": END,
    },
)

# Adds a conditional edge to the workflow from compiler node to title optimmisation node, meta description optimisation node and END
workflow.add_conditional_edges(
    "writing_guidelines_optimisation_node",
    decide_next_optimisation_node,
    {
        "title_optimisation_node": "title_optimisation_node",
        "meta_description_optimisation_node": "meta_description_optimisation_node",
        "__end__": END,
    },
)

# Adds a conditional edge to the workflow from compiler node to meta description optimisation node and END
workflow.add_conditional_edges(
    "title_optimisation_node",
    decide_next_optimisation_node,
    {
        "meta_description_optimisation_node": "meta_description_optimisation_node",
        "__end__": END,
    },
)

# Setting researcher_node as the entry point for the workflow
workflow.set_entry_point("researcher_node")

# Adding an edge connecting content_guidelines_optimisation_node to writing_guidelines_optimisation_node in the workflow
workflow.add_edge(
    "content_guidelines_optimisation_node", "writing_guidelines_optimisation_node"
)


def draw_graph(graph, filepath: str):
    img = graph.get_graph(xray=True).draw_mermaid_png()
    with open(filepath, "wb") as f:
        f.write(img)


def execute_graph(workflow: StateGraph, input: dict[str, Any]) -> dict[str, Any]:
    # Set up LLM tracing session
    px.launch_app()
    LangChainInstrumentor().instrument()

    # Run LangGraph Application
    app = workflow.compile()
    result = app.invoke(input=input)
    draw_graph(
        app,
        "/Users/jin/Documents/GitHub/healthhub-content-optimization/article-harmonisation/docs/images/graph.png",
    )
>>>>>>> 5d70a68a


if __name__ == "__main__":
    ROOT_DIR = get_root_dir()
    nodes = {
        "researcher_node": researcher_node,
        "compiler_node": compiler_node,
        "content_guidelines_optimisation_node": content_guidelines_optimisation_node,
        "writing_guidelines_optimisation_node": writing_guidelines_optimisation_node,
        "title_optimisation_node": title_optimisation_node,
        "meta_description_optimisation_node": meta_description_optimisation_node,
    }
    edges = {
        START: ["researcher_node"],
        "content_guidelines_optimisation_node": [
            "writing_guidelines_optimisation_node"
        ],
        "meta_description_optimisation_node": [END],
    }
    conditional_edges = {
        "researcher_node": (
            check_all_articles,
            {
                "researcher_node": "researcher_node",
                "compiler_node": "compiler_node",
                "content_guidelines_optimisation_node": "content_guidelines_optimisation_node",
            },
        ),
        "compiler_node": (
            decide_next_optimisation_node,
            {
                "content_guidelines_optimisation_node": "content_guidelines_optimisation_node",
                "title_optimisation_node": "title_optimisation_node",
                "meta_description_optimisation_node": "meta_description_optimisation_node",
                END: END,
            },
        ),
        "writing_guidelines_optimisation_node": (
            decide_next_optimisation_node,
            {
                "title_optimisation_node": "title_optimisation_node",
                "meta_description_optimisation_node": "meta_description_optimisation_node",
                END: END,
            },
        ),
        "title_optimisation_node": (
            decide_next_optimisation_node,
            {
                "meta_description_optimisation_node": "meta_description_optimisation_node",
                END: END,
            },
        ),
    }

    app = create_graph(RewritingState, nodes, edges, conditional_edges)

    # Save Graph
    draw_graph(
        app, f"{ROOT_DIR}/article-harmonisation/docs/images/article_rewriting_flow.png"
    )

    # Declaring directories
    EXTRACTED_TEXT_DIRECTORY = (
        f"{ROOT_DIR}/content-optimization/data/02_intermediate/all_extracted_text/"
    )

    # Declaring title of the articles here. Currently only 2 articles are used and this section is declared at the start, which is bound to change with further developments.
    # ARTICLE1_TITLE = "Diabetic Foot Ulcer_ Symp_1437648.txt"
    # ARTICLE2_TITLE = "Diabetic Foot Care_1437355.txt"

    ARTICLE1_TITLE = "diseases-and-conditions/Rubella_1437892.txt"  # metric required to determine which prompt to use
    ARTICLE2_TITLE = "live-healthy-articles/How Dangerous Is Rubella__1445577.txt"

    # Here are pairs of articles that are highly correlated, based on the neo_4j_clustered_data excel sheet
    ARTICLE_HARMONISATION_PAIRS = [
        ["Rubella", "How Dangerous Is Rubella?"],
        [
            "Mumps: Causes, Symptoms, and Treatment",
            "Mumps Vaccine: Why We Want to Prevent Mumps",
        ],
    ]

    # starting up the respective llm agents
    researcher_agent = start_llm(MODEL, ROLES.RESEARCHER)
    compiler_agent = start_llm(MODEL, ROLES.COMPILER)
    meta_desc_optimisation_agent = start_llm(MODEL, ROLES.META_DESC)
    title_optimisation_agent = start_llm(MODEL, ROLES.TITLE)
    content_optimisation_agent = start_llm(MODEL, ROLES.CONTENT_OPTIMISATION)
    writing_optimisation_agent = start_llm(MODEL, ROLES.WRITING_OPTIMISATION)

    # List with the articles to harmonise
    article_list = ["Rubella", "How Dangerous Is Rubella?"]

    processed_input_articles = concat_headers_to_content(article_list)

    # Dictionary with the variouse input keys and items
    inputs = {
        "original_article_content": {"article_content": processed_input_articles},
        "optimised_article_output": {
            "researcher_keypoints": [],
            "article_researcher_counter": 0,
        },
        "user_flags": {
            "flag_for_content_optimisation": True,
            "flag_for_title_optimisation": True,
            "flag_for_meta_desc_optimisation": True,
        },
        "llm_agents": {
            "researcher_agent": researcher_agent,
            "compiler_agent": compiler_agent,
            "content_optimisation_agent": content_optimisation_agent,
            "writing_optimisation_agent": writing_optimisation_agent,
            "title_optimisation_agent": title_optimisation_agent,
            "meta_desc_optimisation_agent": meta_desc_optimisation_agent,
        },
    }

    result = execute_graph(app, inputs)

    # Prints the various checks
    print_checks(result, MODEL)

    print(result)<|MERGE_RESOLUTION|>--- conflicted
+++ resolved
@@ -307,9 +307,6 @@
     elif meta_desc_optimisation_flags:
         return "meta_description_optimisation_node"
     else:
-<<<<<<< HEAD
-        return END
-=======
         return "__end__"
 
 
@@ -384,89 +381,20 @@
         app,
         "/Users/jin/Documents/GitHub/healthhub-content-optimization/article-harmonisation/docs/images/graph.png",
     )
->>>>>>> 5d70a68a
+
+    # Prints the various checks
+    print_checks(result, MODEL)
+
+    # trace_df = px.Client().get_spans_dataframe()
+    # timestr = time.strftime("%Y%m%d-%H%M%S")
+    # trace_df.to_parquet(f"traces-{timestr}.parquet", index=False)
+
+    px.close_app()
+
+    return result
 
 
 if __name__ == "__main__":
-    ROOT_DIR = get_root_dir()
-    nodes = {
-        "researcher_node": researcher_node,
-        "compiler_node": compiler_node,
-        "content_guidelines_optimisation_node": content_guidelines_optimisation_node,
-        "writing_guidelines_optimisation_node": writing_guidelines_optimisation_node,
-        "title_optimisation_node": title_optimisation_node,
-        "meta_description_optimisation_node": meta_description_optimisation_node,
-    }
-    edges = {
-        START: ["researcher_node"],
-        "content_guidelines_optimisation_node": [
-            "writing_guidelines_optimisation_node"
-        ],
-        "meta_description_optimisation_node": [END],
-    }
-    conditional_edges = {
-        "researcher_node": (
-            check_all_articles,
-            {
-                "researcher_node": "researcher_node",
-                "compiler_node": "compiler_node",
-                "content_guidelines_optimisation_node": "content_guidelines_optimisation_node",
-            },
-        ),
-        "compiler_node": (
-            decide_next_optimisation_node,
-            {
-                "content_guidelines_optimisation_node": "content_guidelines_optimisation_node",
-                "title_optimisation_node": "title_optimisation_node",
-                "meta_description_optimisation_node": "meta_description_optimisation_node",
-                END: END,
-            },
-        ),
-        "writing_guidelines_optimisation_node": (
-            decide_next_optimisation_node,
-            {
-                "title_optimisation_node": "title_optimisation_node",
-                "meta_description_optimisation_node": "meta_description_optimisation_node",
-                END: END,
-            },
-        ),
-        "title_optimisation_node": (
-            decide_next_optimisation_node,
-            {
-                "meta_description_optimisation_node": "meta_description_optimisation_node",
-                END: END,
-            },
-        ),
-    }
-
-    app = create_graph(RewritingState, nodes, edges, conditional_edges)
-
-    # Save Graph
-    draw_graph(
-        app, f"{ROOT_DIR}/article-harmonisation/docs/images/article_rewriting_flow.png"
-    )
-
-    # Declaring directories
-    EXTRACTED_TEXT_DIRECTORY = (
-        f"{ROOT_DIR}/content-optimization/data/02_intermediate/all_extracted_text/"
-    )
-
-    # Declaring title of the articles here. Currently only 2 articles are used and this section is declared at the start, which is bound to change with further developments.
-    # ARTICLE1_TITLE = "Diabetic Foot Ulcer_ Symp_1437648.txt"
-    # ARTICLE2_TITLE = "Diabetic Foot Care_1437355.txt"
-
-    ARTICLE1_TITLE = "diseases-and-conditions/Rubella_1437892.txt"  # metric required to determine which prompt to use
-    ARTICLE2_TITLE = "live-healthy-articles/How Dangerous Is Rubella__1445577.txt"
-
-    # Here are pairs of articles that are highly correlated, based on the neo_4j_clustered_data excel sheet
-    ARTICLE_HARMONISATION_PAIRS = [
-        ["Rubella", "How Dangerous Is Rubella?"],
-        [
-            "Mumps: Causes, Symptoms, and Treatment",
-            "Mumps Vaccine: Why We Want to Prevent Mumps",
-        ],
-    ]
-
     # starting up the respective llm agents
     researcher_agent = start_llm(MODEL, ROLES.RESEARCHER)
     compiler_agent = start_llm(MODEL, ROLES.COMPILER)
