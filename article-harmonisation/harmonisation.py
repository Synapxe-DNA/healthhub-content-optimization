import os
<<<<<<< HEAD
import time
from typing import Any, Optional, TypedDict

import phoenix as px
=======
from typing import Optional, TypedDict
import pyarrow.parquet as pq
>>>>>>> 795924d2
from dotenv import load_dotenv
from langgraph.graph import END, StateGraph
from models import LLMInterface, start_llm
from phoenix.trace.langchain import LangChainInstrumentor

# Setting the environment for HuggingFaceHub
load_dotenv()
os.environ["HUGGINGFACEHUB_API_TOKEN"] = os.getenv("HUGGINGFACEHUB_API_TOKEN", "")
os.environ["PHOENIX_PROJECT_NAME"] = os.getenv("PHOENIX_PROJECT_NAME", "")
# Available models configured to the project
MODELS = ["mistral", "llama3"]

# Declaring model to use
MODEL = MODELS[1]

# Declaring node roles
RESEARCHER = "Researcher"
COMPILER = "Compiler"
META_DESC = "Meta description"
TITLE = "Title"
CONTENT_GUIDELINES = "Content guidelines"
WRITING_GUIDELINES = "Writing guidelines"

# Declaring maximum new tokens
MAX_NEW_TOKENS = 3000

<<<<<<< HEAD
=======
# Declaring directorys
ROOT = os.getcwd()
EXTRACTED_TEXT_DIRECTORY = (
    f"{ROOT}/content-optimization/data/02_intermediate/all_extracted_text/"
)
MERGED_DATA_DIRECTORY = (
    f"{ROOT}/content-optimization/data/03_primary/merged_data.parquet/2024-07-18T08.05.43.213Z/merged_data.parquet"
)
ARTICLE_CATEGORY = "diseases-and-conditions/"

# Declaring title of the articles here. Currently only 2 articles are used and this section is declared at the start, which is bound to change with further developments.
ARTICLE1_TITLE = "Diabetic Foot Ulcer_ Symp_1437648.txt"
ARTICLE2_TITLE = "Diabetic Foot Care_1437355.txt"

KEY_PARQUET_INFO = ["title", "article_category_names", "extracted_headers", "extracted_content_body"]
CONTENT_BODY = "extracted_content_body"
EXTRACTED_HEADERS = "extracted_headers"
>>>>>>> 795924d2

def print_checks(result):
    """Prints out the various key outputs in graph. Namely, it will help you check for
        1. Researcher LLM outputs -> keypoints: prints out the sentences in their respective categories, including sentences omitted by the llm
        2. Compiler LLM outputs -> compiled_keypoints: prints out the compiled key points
        3. Content optimisation LLM outputs -> optimised_content: prints out the optimised article content after optimisation by content and writing guideline LLM
        4. Title optimisation LLM outputs -> article_title: prints out the optimised title
        5. Meta description optimisation LLM outputs -> meta_desc: prints out the optimised meta description

    Args:
        result: a AddableValuesDict object containing the final outputs from the graph
    """

    # determines the number of articles undergoing the harmonisation process
    num_of_articles = len(result["article_content"])
    

    f = open(f"article-harmonisation/docs/txt_outputs/{MODEL}_compiled_keypoints_check.txt", "w")
    f.write("This is article 1 \n")
    f.write(article_1 + "\n")
    f.write("This is article 2 \n")
    f.write(article_2 + "\n")


    # printing each keypoint produced by researcher LLM
    print("\n RESEARCHER LLM CHECKS \n\n ----------------- \n", file=f)
    for i in range(0, num_of_articles):
        print(f"These are the keypoints for article {i+1}".upper(), file = f)
        print(str(result["keypoints"][i]), file = f)
        print(" \n ----------------- \n", file = f)

    # printing compiled keypoints produced by compiler LLM
    
    print("COMPILER LLM CHECKS \n\n ----------------- \n", file = f)
    print(str(result["compiled_keypoints"]), file=f)
    print(" \n ----------------- \n", file = f)

    # checking for optimised content produced by content optimisation flow
    flags = {"optimised_content", "article_title", "meta_desc"}
    keys = result.keys()
    print("CONTENT OPTIMISATION CHECKS \n\n ----------------- \n", file = f)
    for flag in flags:
        if flag in keys:
            print(f"These are the optimised {flag.upper()}", file=f)
            print(result[flag], file=f)
            print(" \n ----------------- \n",file=f)
        else:
            print(f"{flag.upper()} has not been flagged for optimisation.",file=f)
            print(" \n ----------------- \n",file=f)
    f.close()

class GraphState(TypedDict):
    """This class contains the different keys relevant to the project. It inherits from the TypedDict class.

    Attributes:
        article_content: A required list where each element is a String containing the article content.
        article_title: An optional String which will contain the article title.
        meta_desc: An optional String that will contain article's meta description.
        keypoints: An optional list where each element is a String with the article keypoints.
        compiled_keypoints: An optional String containing keypoints compiled from the attribute keypoints.
        optimised_content: An optional String containing the final optimised content.
        article_researcher_counter: An optional integer serving as a counter for number of articles processed by the researcher node.
        previous_node: An optional String that will store the name of the most recently visited node by the StateGraph. 
        flag_for_content_optimisation: A required boolean value, determining if the user has flagged the article for content optimisation.
        flag_for_title_optimisation: A required boolean value, determining if the user has flagged the article for title optimisation.
        flag_for_meta_desc_optimisation: A required boolean value, determining if the user has flagged the article for meta description optimisation.
    """

    article_content: list
    article_title: Optional[str]
    article_header: Optional[list]
    meta_desc: Optional[str]
    keypoints: Optional[list]
    compiled_keypoints: Optional[str]
    optimised_content: Optional[str]
    article_researcher_counter: Optional[int]
    # previous_node: Optional[str]
    flag_for_content_optimisation: bool
    flag_for_title_optimisation: bool
    flag_for_meta_desc_optimisation: bool
    researcher_agent: LLMInterface
    compiler_agent: LLMInterface


# Functions defining the functionality of different nodes
def researcher_node(state):
    """Creates a researcher node, which will categorise the sentences in the article into keypoints.

    Args:
        state: a dictionary storing relevant attributes as keys and content as the respective items.

    Returns:
        a dictionary with keys "keypoints", "article_researcher_counter"
            - keypoints: an updated list storing keypoints from all articles output from the researcher node
            - article_researcher_counter: an integer serving as a counter for number of articles processed by the researcher node
    """
    article_list = state.get("article_content", "")
    counter = state.get("article_researcher_counter", 0)
    print("This is article ", counter + 1)
    keypoints = state.get("keypoints", [])
    article = article_list[counter].strip()

    # Runs the researcher LLM agent
    researcher_agent = state.get("researcher_agent")
    article_keypoints = researcher_agent.generate_keypoints(article)
    keypoints.append(article_keypoints)
    return {"keypoints": keypoints, "article_researcher_counter": counter + 1}


def compiler_node(state):
    """Creates a compiler node, which will compile the keypoints from a list of keypoints

    Args:
        state:  a dictionary storing relevant attributes as keys and content as the respective items.

    Returns:
        a dictionary with keys "compiled_keypoints"
            - compiled_keypoints: a String containing the compiled keypoints from the compiler LLM
    """
    keypoints = state.get("keypoints")
    print("this is keypoints", len(keypoints))

    # Runs the compiler LLM to compile the keypoints
    compiler_agent = state.get("compiler_agent")
    compiled_keypoints = compiler_agent.compile_points(keypoints)
    return {"compiled_keypoints": compiled_keypoints}


def meta_description_optimisation_node(state):
    """Creates a meta description optimisation node, which will optimise the meta description of the article

    Args:
        state: a dictionary storing relevant attributes as keys and content as the respective items.

    Returns:
        a dictionary with keys "meta_desc",  "flag_for_meta_desc_optimisation"
            - meta_desc: a String containing the optimised meta description from the meta description optimisation LLM
            - flag_for_meta_desc_optimisation: a False boolean value to indicate that the meta description optimisation step has been completed
    """

    return {
        "meta_desc": "This is the meta desc",
        "flag_for_meta_desc_optimisation": False,
    }


def title_optimisation_node(state):
    """Creates a title optimisation node, which will optimise the title of the article

    Args:
        state: a dictionary storing relevant attributes as keys and content as the respective items.

    Returns:
        a dictionary with keys "article_title",  "flag_for_title_optimisation"
            - article_title: a String containing the optimised title from the title optimisation LLM
            - flag_for_title_optimisation: a False boolean value to indicate that the title optimisation step has been completed
    """
    return {
        "article_title": "This is new article title",
        "flag_for_title_optimisation": False,
    }


def content_guidelines_optimisation_node(state):
    """Creates a content guidelines node, which will rewrite missing content of the article based on the article topic's requirements state in the content playbook.

        Requirements for each topic can be found in the content playbook under:
            1. Chapter 3, Step 1, (iii) writing guide
    Args:
        state: a dictionary storing relevant attributes as keys and content as the respective items.

    Returns:
        a dictionary with keys "optimised_content"
            - optimised_content: a String containing the rewritten article from the content guidelines LLM
    """
    return {"optimised_content": "This is content"}


def writing_guidelines_optimisation_node(state):
    """Creates a writing optimisation node, which will optimise the article content based on the writing guidelines from the content playbook

        Content covered from the playbook include:
            1. Chapter 1, Section A, Guidelines + Examples

    Args:
        state: a dictionary storing relevant attributes as keys and content as the respective items.

    Returns:
        a dictionary with keys "optimised_content",  "flag_for_content_optimisation"
            - optimised_content: a String containing the optimised content from the writing optimisation LLM
            - flag_for_content_optimisation: a False boolean value to indicate that the writing optimisation step has been completed
    """
    optimised_content = state.get("optimised_content")
    optimised_content += " And this is writing guidelines"
    return {
        "optimised_content": optimised_content,
        "flag_for_content_optimisation": False,
    }

# creating a StateGraph object with GraphState as input.
workflow = StateGraph(GraphState)
# Adding the nodes to the workflow
workflow.add_node("researcher_node", researcher_node)
workflow.add_node("compiler_node", compiler_node)
workflow.add_node(
    "meta_description_optimisation_node", meta_description_optimisation_node
)
workflow.add_node("title_optimisation_node", title_optimisation_node)
workflow.add_node(
    "content_guidelines_optimisation_node", content_guidelines_optimisation_node
)
workflow.add_node(
    "writing_guidelines_optimisation_node", writing_guidelines_optimisation_node
)


# functions to determine next node
def check_all_articles(state):
    """Checks if all articles have gone through the researcher LLM and determines if the state should return to the researcher node or move on to the compiler node

    Args:
        state: a dictionary storing relevant attributes as keys and content as the respective items.

    Returns:
        "researcher_node": returned if counter < number of articles to be harmonised
        "compiler_node": returned if counter >= number of articles to be harmonised
    """

    return (
        "researcher_node"
        if state.get("article_researcher_counter") < len(state.get("article_content"))
        else "compiler_node"
    )


def decide_next_optimisation_node(state):
    """Checks user flags for content optimisation, title optimisation and meta description in state, and returning the appropriate node depending on the stored boolean values of each flag.

    Args:
        state: a dictionary storing relevant attributes as keys and content as the respective items.

    Returns:
        "content_guidelines_node": returned if flag_for_content_optimisation is True
        "title_optimisation_node": returned if previous flag is False and flag_for_title_optimisation is True
        "meta_description_node": returned if previous flags are False and flag_for_meta_desc_optimisation is True
        "__end__": returned if all flags are False, as no further optimisation is required for the article
    """
    if state.get("flag_for_content_optimisation"):
        return "content_guidelines_optimisation_node"
    elif state.get("flag_for_title_optimisation"):
        return "title_optimisation_node"
    elif state.get("flag_for_meta_desc_optimisation"):
        return "meta_description_optimisation_node"
    else:
        return "__end__"


# Adds a conditional edge to the workflow from researcher node to compiler node
workflow.add_conditional_edges(
    "researcher_node",
    check_all_articles,
    {"researcher_node": "researcher_node", "compiler_node": "compiler_node"},
)

# Adds a conditional edge to the workflow from compiler node to content guidelines node, title optimmisation node, meta description optimisation node and END
workflow.add_conditional_edges(
    "compiler_node",
    decide_next_optimisation_node,
    {
        "content_guidelines_optimisation_node": "content_guidelines_optimisation_node",
        "title_optimisation_node": "title_optimisation_node",
        "meta_description_optimisation_node": "meta_description_optimisation_node",
        "__end__": END,
    },
)

# Adds a conditional edge to the workflow from compiler node to title optimmisation node, meta description optimisation node and END
workflow.add_conditional_edges(
    "writing_guidelines_optimisation_node",
    decide_next_optimisation_node,
    {
        "title_optimisation_node": "title_optimisation_node",
        "meta_description_optimisation_node": "meta_description_optimisation_node",
        "__end__": END,
    },
)

# Adds a conditional edge to the workflow from compiler node to meta description optimisation node and END
workflow.add_conditional_edges(
    "title_optimisation_node",
    decide_next_optimisation_node,
    {
        "meta_description_optimisation_node": "meta_description_optimisation_node",
        "__end__": END,
    },
)

# Setting researcher_node as the entry point for the workflow
workflow.set_entry_point("researcher_node")

# Adding an edge connecting content_guidelines_optimisation_node to writing_guidelines_optimisation_node in the workflow
workflow.add_edge(
    "content_guidelines_optimisation_node", "writing_guidelines_optimisation_node"
)


def execute_graph(workflow: StateGraph, input: dict[str, Any]) -> dict[str, Any]:
    # Set up LLM tracing session
    px.launch_app()
    LangChainInstrumentor().instrument()

    # Run LangGraph Application
    app = workflow.compile()
    result = app.invoke(input=input)

    # Prints the various checks
    print_checks(result)

    trace_df = px.Client().get_spans_dataframe()
    timestr = time.strftime("%Y%m%d-%H%M%S")
    trace_df.to_parquet(f"traces-{timestr}.parquet", index=False)

    px.close_app()

    return result


if __name__ == "__main__":
    # starting up the respective llm agents
    researcher_agent = start_llm(MODEL, RESEARCHER)
    compiler_agent = start_llm(MODEL, COMPILER)
    meta_desc_agent = start_llm(MODEL, META_DESC)
    title_agent = start_llm(MODEL, TITLE)
    content_guidelines_agent = start_llm(MODEL, CONTENT_GUIDELINES)
    writing_guidelines_agent = start_llm(MODEL, WRITING_GUIDELINES)

    # Declaring directories
    ROOT = os.getcwd()
    EXTRACTED_TEXT_DIRECTORY = (
        f"{ROOT}/content-optimization/data/02_intermediate/all_extracted_text/"
    )
    ARTICLE_CATEGORY = "diseases-and-conditions/"

    # Declaring title of the articles here. Currently, only 2 articles are used.
    # This section is declared at the start, which is bound to change with further developments.
    ARTICLE1_TITLE = "Diabetic Foot Ulcer_ Symp_1437648.txt"
    ARTICLE2_TITLE = "Diabetic Foot Care_1437355.txt"

    # loading the articles
    with open(
        f"{EXTRACTED_TEXT_DIRECTORY}{ARTICLE_CATEGORY}{ARTICLE1_TITLE}", "r"
    ) as file:
        article_1 = file.read()
    with open(
        f"{EXTRACTED_TEXT_DIRECTORY}{ARTICLE_CATEGORY}{ARTICLE2_TITLE}", "r"
    ) as file:
        article_2 = file.read()

    table = pq.read_table(MERGED_DATA_DIRECTORY)
    extracted_article_content = list(table["extracted_content_body"])

    # List with the articles to harmonise
    article_list = [article_1, 
                    # article_2
                    ]

    # Number of articles to harmonise
    article_list_length = len(article_list)

    for content in extracted_article_content:
        for article_content in article_list:
            if article_content in str(content):
                idx = extracted_article_content.index(content)
                str_content = content.as_py()
                article_headers = list(table[EXTRACTED_HEADERS][idx])
                split_content = []
                for header_details in article_headers:
                    header = header_details[0].as_py()
                    print(header)
                    if split_content == []:
                        split_content.extend(str_content.split(header))
                    else:
                        last_content = split_content.pop()
                        split_content.extend(last_content.split(header))
                for x in split_content:
                    print("THIS IS", x, "\n")

    quit()

    # Dictionary with the variouse input keys and items
    inputs = {
        "article_content": article_list,
        "keypoints": [],
        "article_researcher_counter": 0,
        "flag_for_content_optimisation": False,
        "flag_for_title_optimisation": False,
        "flag_for_meta_desc_optimisation": False,
        "researcher_agent": researcher_agent,
        "compiler_agent": compiler_agent
    }

    result = execute_graph(workflow, inputs)
    print(result)<|MERGE_RESOLUTION|>--- conflicted
+++ resolved
@@ -1,13 +1,10 @@
 import os
-<<<<<<< HEAD
 import time
 from typing import Any, Optional, TypedDict
 
 import phoenix as px
-=======
 from typing import Optional, TypedDict
 import pyarrow.parquet as pq
->>>>>>> 795924d2
 from dotenv import load_dotenv
 from langgraph.graph import END, StateGraph
 from models import LLMInterface, start_llm
@@ -34,8 +31,7 @@
 # Declaring maximum new tokens
 MAX_NEW_TOKENS = 3000
 
-<<<<<<< HEAD
-=======
+
 # Declaring directorys
 ROOT = os.getcwd()
 EXTRACTED_TEXT_DIRECTORY = (
@@ -53,7 +49,6 @@
 KEY_PARQUET_INFO = ["title", "article_category_names", "extracted_headers", "extracted_content_body"]
 CONTENT_BODY = "extracted_content_body"
 EXTRACTED_HEADERS = "extracted_headers"
->>>>>>> 795924d2
 
 def print_checks(result):
     """Prints out the various key outputs in graph. Namely, it will help you check for
