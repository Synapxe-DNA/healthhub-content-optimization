--- conflicted
+++ resolved
@@ -95,8 +95,14 @@
         # Generating the keypoints using the researcher agent
         article_keypoints = researcher_agent.generate_keypoints(article)
 
+        print(f"Type: {type(additional_content)}")
+        print(additional_content)
         # If statement for adding additional content to the researcher keypoints. It checks if the additional_content is of float type, as an empty cell in Excel returns "nan", which is a float.
-        if not isinstance(additional_content, float):
+        if (
+            not isinstance(additional_content, float)
+            and len(additional_content.strip()) != 0
+        ):
+            print("Adding additional content")
             article_keypoints = researcher_agent.add_additional_content(
                 keypoints=article_keypoints, additional_content=additional_content
             )
@@ -257,7 +263,7 @@
 
 
 def content_guidelines_optimisation_node(state):
-    """Creates a content guidelines node, which will rewrite missing content of the article based on the article topic's requirements state in the content playbook.
+    """Creates a content guidelines node, which will stucture and rewrite missing content of the article based on the article topic's requirements state in the content playbook.
 
         Requirements for each topic can be found in the content playbook under:
             1. Chapter 3, Step 1, (iii) writing guide
@@ -271,29 +277,18 @@
     # Extracting optimised_article_output dictionary from state
     optimised_article_output = state.get("optimised_article_output")
 
-<<<<<<< HEAD
-    sorted_content = optimised_article_output['sorted_content']
-    # keypoints = optimised_article_output["researcher_keypoints"]
-    # if "compiled_keypoints" in optimised_article_output.keys():
-    #     keypoints = optimised_article_output["compiled_keypoints"]
-=======
     # Setting keypoints as researcher keypoints
     keypoints = optimised_article_output["researcher_keypoints"]
 
     # If statement checking if there are any inputs in "compiled_keypoints"
     if "compiled_keypoints" in optimised_article_output.keys():
         keypoints = optimised_article_output["compiled_keypoints"]
->>>>>>> 33c68ac0
 
     # Runing the compiler LLM to compile the keypoints
     content_optimisation_agent = state.get("llm_agents")["content_optimisation_agent"]
 
-<<<<<<< HEAD
-    optimised_content = content_optimisation_agent.optimise_content(sorted_content)
-=======
     # Extracting the content category of the article(s)
     content_category = state["original_article_inputs"]["content_category"]
->>>>>>> 33c68ac0
 
     # Extracting the main article content
     main_article_content = state["original_article_inputs"].get(
@@ -304,9 +299,11 @@
     match content_category:
         # If content category is disease and conditions, there is no need for a main_article_content input and vice versa
         case "diseases-and-conditions":
-            optimised_content = content_optimisation_agent.optimise_content(keypoints)
+            optimised_content = content_optimisation_agent.optimise_disease_content(
+                keypoints
+            )
         case "live-healthy-articles":
-            optimised_content = content_optimisation_agent.optimise_content(
+            optimised_content = content_optimisation_agent.optimise_healthy_content(
                 keypoints, main_article_content
             )
 
@@ -321,38 +318,6 @@
     return {
         "optimised_article_output": optimised_article_output,
         "user_flags": user_flags,
-    }
-
-
-def content_guidelines_sorting_node(state):
-    """Creates a content guidelines sorting node, which will sort the content of the article based on a given structure.
-
-    Args:
-        state: a dictionary storing relevant attributes as keys and content as the respective items.
-
-    Returns:
-        a dictionary with keys "optimised_content"
-            - sorted_content: a String containing the sorted article from the content guidelines sorting LLM
-    """
-    optimised_article_output = state.get("optimised_article_output")
-
-    keypoints = optimised_article_output["researcher_keypoints"]
-    if "compiled_keypoints" in optimised_article_output.keys():
-        keypoints = optimised_article_output["compiled_keypoints"]
-
-    # Runs the compiler LLM to compile the keypoints
-    content_sorting_agent = state.get("llm_agents")["content_sorting_agent"]
-
-    sorted_content = content_sorting_agent.sort_content(keypoints)
-
-    optimised_article_output["sorted_content"] = sorted_content
-
-    # user_flags = state.get("user_flags")
-    # user_flags["flag_for_content_optimisation"] = False
-
-    return {
-        "optimised_article_output": optimised_article_output,
-        # "user_flags": user_flags,
     }
 
 
@@ -522,14 +487,11 @@
 
     # Obtaining the article_evaluation Dictionary
     article_evaluation = state.get("article_evaluation", {})
-<<<<<<< HEAD
-=======
 
     # state.get("article_evaluation") may return null at times, hence it should be assigned to an empty dictionary
     if not article_evaluation:
         article_evaluation = {}
 
->>>>>>> 33c68ac0
     # Updating article_evaluation with the updated personality_evaluation flags
     article_evaluation["writing_has_personality"] = personality_evaluation
 
@@ -538,6 +500,7 @@
         "article_evaluation": article_evaluation,
     }
 
+
 def changes_summariser_node(state):
     """Creates a changes summariser node that summarises the changes that have taken place after rewriting the original article to the optimized article.
 
@@ -555,13 +518,10 @@
     optimised_article_output = state.get("optimised_article_output")
     optimised_writing = optimised_article_output.get("optimised_writing")
 
-    changes_summary_agent = state.get("llm_agents")[
-        "changes_summariser_agent"
-    ]
+    changes_summary_agent = state.get("llm_agents")["changes_summariser_agent"]
 
     changes_summary = changes_summary_agent.produce_changes_summary(
-        original_content=original_article,
-        optimised_content=optimised_writing
+        original_content=original_article, optimised_content=optimised_writing
     )
 
     # Obtaining article_flags dict
@@ -572,7 +532,6 @@
     return {
         "article_evaluation": article_evaluation,
     }
-
 
 
 # Conditional edge functions
@@ -616,12 +575,8 @@
         # If statements checking for each optimisation flag and sending the state to the respective optimisation node if True
         # Directs state to the content guidelines optimisation node if article is flagged for content optimisation
         if content_optimisation_flag:
-<<<<<<< HEAD
-            return "content_guidelines_sorting_node"
-=======
             return "content_guidelines_optimisation_node"
         # Directs state to the writing guidelines optimisation node if article is flagged for writing optimisation
->>>>>>> 33c68ac0
         elif writing_optimisation_flag:
             return "writing_guidelines_optimisation_node"
         # Directs state to the title optimisation node if article is flagged for title optimisation
@@ -651,19 +606,12 @@
         state: a dictionary storing relevant attributes as keys and content as the respective items.
 
     Returns:
-<<<<<<< HEAD
-        "content_guidelines_sorting_node": returned if flag_for_content_optimisation is True
-        "title_optimisation_node": returned if previous flag is False and flag_for_title_optimisation is True
-        "meta_description_optimisation_node": returned if previous flags are False and flag_for_meta_desc_optimisation is True
-        END: returned if all flags are False, as no further optimisation is required for the article
-=======
         a String that can be one of the following:
             - "content_guidelines_optimisation_node": a String directing the graph state to the content guidelines optimisation node
             - "writing_guidelines_optimisation_node": a String directing the graph state to the writing guidelines optimisation node
             - "title_optimisation_node": a String directing the graph state to the title optimisation node
             - "meta_description_optimisation_node": a String directing the graph state to the meta description optimisation node
             - END: a String directing the state to the end state
->>>>>>> 33c68ac0
     """
     # Extracting the user flags for various optimisation steps
     user_flags = state.get("user_flags")
@@ -677,12 +625,8 @@
     # If statement checking for the various user flags to determine which String to return
     # Directs state to the content guidelines optimisation node if article is flagged for content optimisation
     if content_optimisation_flag:
-<<<<<<< HEAD
-        return "content_guidelines_sorting_node"
-=======
         return "content_guidelines_optimisation_node"
     # Directs state to the writing guidelines optimisation node if article is flagged for writing optimisation
->>>>>>> 33c68ac0
     elif writing_optimisation_flag:
         return "writing_guidelines_optimisation_node"
     # Directs state to the title optimisation node if article is flagged for title optimisation
@@ -722,26 +666,8 @@
     has_personality = content_flags["writing_has_personality"]
 
     if has_personality:
-<<<<<<< HEAD
+        # Extracts user flags for title and meta desc optimisation
         return "changes_summariser_node"
-=======
-        # Extracts user flags for title and meta desc optimisation
-        user_flags = state.get("user_flags")
-        title_optimisation_flag = user_flags["flag_for_title_optimisation"]
-        meta_desc_optimisation_flag = state.get("user_flags")[
-            "flag_for_meta_desc_optimisation"
-        ]
-
-        if title_optimisation_flag:
-            # Directs state to title optimisation node if article has been flagged for title optimisation
-            return "title_optimisation_node"
-        elif meta_desc_optimisation_flag:
-            # Directs state to meta desc optimisation node if article has been flagged for meta desc optimisation
-            return "meta_description_optimisation_node"
-        else:
-            # If not other optimisation steps are needed, article optimisation ends.
-            return END
->>>>>>> 33c68ac0
 
     else:
         # Directs state to writing guidelines optimisation node if not has_personality
@@ -898,33 +824,9 @@
 
         else:
             print("Number of writing retries exceeded limit hit.")
-<<<<<<< HEAD
+
         # Go to changes summary node
         return "changes_summariser_node"
-=======
-
-        # Extracting title optimisation flag from state
-        title_optimisation_flags = state.get("user_flags")[
-            "flag_for_title_optimisation"
-        ]
-
-        # Extracting meta description optimisation flag from state
-        meta_desc_optimisation_flags = state.get("user_flags")[
-            "flag_for_meta_desc_optimisation"
-        ]
-
-        # If statement checking if article is flagged for title optimisation and returning "title_optimisation_node"
-        if title_optimisation_flags:
-            return "title_optimisation_node"
-
-        # elif statement checking if article is flagged for meta description optimisation and returning "meta_description_optimisation_node"
-        elif meta_desc_optimisation_flags:
-            return "meta_description_optimisation_node"
-
-        # If both conditions above are False, return END
-        else:
-            return END
->>>>>>> 33c68ac0
 
     else:
         # Send article for readability optimisation as it's readability score is >= 10 and rewriting tries < limit
@@ -946,7 +848,6 @@
     nodes = {
         "researcher_node": researcher_node,
         "compiler_node": compiler_node,
-        "content_guidelines_sorting_node": content_guidelines_sorting_node,
         "content_guidelines_optimisation_node": content_guidelines_optimisation_node,
         "writing_guidelines_optimisation_node": writing_guidelines_optimisation_node,
         "title_optimisation_node": title_optimisation_node,
@@ -960,11 +861,6 @@
     edges = {
         # Direct edge from START of graph to researcher_node
         START: ["researcher_node"],
-<<<<<<< HEAD
-        "content_guidelines_sorting_node": ["content_guidelines_optimisation_node"],
-        "meta_description_optimisation_node": [END],
-=======
->>>>>>> 33c68ac0
     }
 
     # Declaring dictionary with all conditional edges
@@ -975,7 +871,7 @@
             check_for_compiler,
             {
                 "compiler_node": "compiler_node",
-                "content_guidelines_sorting_node": "content_guidelines_sorting_node",
+                "content_guidelines_optimisation_node": "content_guidelines_optimisation_node",
                 "writing_guidelines_optimisation_node": "writing_guidelines_optimisation_node",
                 "title_optimisation_node": "title_optimisation_node",
                 "meta_description_optimisation_node": "meta_description_optimisation_node",
@@ -986,7 +882,7 @@
         "compiler_node": (
             decide_next_optimisation_node,
             {
-                "content_guidelines_sorting_node": "content_guidelines_sorting_node",
+                "content_guidelines_optimisation_node": "content_guidelines_optimisation_node",
                 "writing_guidelines_optimisation_node": "writing_guidelines_optimisation_node",
                 "title_optimisation_node": "title_optimisation_node",
                 "meta_description_optimisation_node": "meta_description_optimisation_node",
@@ -1008,7 +904,7 @@
             check_readability_after_writing_optimisation,
             {
                 "readability_optimisation_node": "readability_optimisation_node",
-                "changes_summariser_node": "changes_summariser_node"
+                "changes_summariser_node": "changes_summariser_node",
             },
         ),
         # Conditional edge from readability_optimisation_node that checks the number of rewriting tries after readability optimisation to determine which optimisatio node to direct the state to.
@@ -1027,13 +923,14 @@
                 "changes_summariser_node": "changes_summariser_node",
             },
         ),
+        # Conditional edge from changes_summariser_node that checks the user flags to determine which optimisation node to direct the state to
         "changes_summariser_node": (
             decide_next_optimisation_node,
             {
                 "title_optimisation_node": "title_optimisation_node",
                 "meta_description_optimisation_node": "meta_description_optimisation_node",
                 END: END,
-            }
+            },
         ),
         # Conditional edge from title_optimisation_node that checks for the length of each optimised title and determines if the state should be directed for another round of title optimisation rewrite or to other nodes.
         "title_optimisation_node": (
@@ -1062,146 +959,4 @@
         app, f"{ROOT_DIR}/article-harmonisation/docs/images/article_rewriting_flow.png"
     )
 
-<<<<<<< HEAD
-    return app
-
-
-if __name__ == "__main__":
-
-    app = build_graph()
-
-    # starting up the respective llm agents
-    researcher_agent = start_llm(MODEL, ROLES.RESEARCHER)
-    compiler_agent = start_llm(MODEL, ROLES.COMPILER)
-    meta_desc_optimisation_agent = start_llm(MODEL, ROLES.META_DESC, temperature=0.5)
-    title_optimisation_agent = start_llm(MODEL, ROLES.TITLE, temperature=0.5)
-    content_sorting_agent = start_llm(MODEL, ROLES.CONTENT_SORTER)
-    content_optimisation_agent = start_llm(MODEL, ROLES.CONTENT_OPTIMISATION)
-    writing_optimisation_agent = start_llm(
-        MODEL, ROLES.WRITING_OPTIMISATION, temperature=0.6
-    )
-    personality_evaluation_agent = start_llm(MODEL, ROLES.PERSONALITY_EVALUATION)
-    readability_optimisation_agent = start_llm(
-        MODEL, ROLES.READABILITY_OPTIMISATION, temperature=0.5
-    )
-
-    # Tesitng list with articles to harmonise
-    article_list = [
-        # "Rubella", # health conditions
-        # "How Dangerous Is Rubella?", # health conditions
-        # "Weight, BMI and Health Problems" # live health
-        # "Does Your Child Need The Influenza Vaccine?" #live-healthy, null, original readability of 13
-        # "Smoking Control Programmes" #live-healthy, body care, original readability of 14
-        "Chickenpox: Symptoms and Treatment Options" # diseases-and-conditions, conditions and illnesses, original readability of 11
-        # "Pneumonia"
-    ]
-
-    processed_input_articles = concat_headers_to_content(article_list)
-
-    inputs = {
-        "article_rewriting_tries": 0,
-        "original_article_inputs": {
-            "article_content": processed_input_articles,
-            "article_title": article_list,
-        },
-        "article_evaluation": {},
-        "optimised_article_output": {
-            "researcher_keypoints": [],
-            "article_researcher_counter": 0,
-        },
-        "user_flags": {
-            "flag_for_content_optimisation": True,
-            "flag_for_title_optimisation": False,
-            "flag_for_meta_desc_optimisation": False,
-            "flag_for_writing_optimisation": True,
-        },
-        "llm_agents": {
-            "researcher_agent": researcher_agent,
-            "compiler_agent": compiler_agent,
-            "content_optimisation_agent": content_optimisation_agent,
-            "content_sorting_agent": content_sorting_agent,
-            "writing_optimisation_agent": writing_optimisation_agent,
-            "title_optimisation_agent": title_optimisation_agent,
-            "meta_desc_optimisation_agent": meta_desc_optimisation_agent,
-            "readability_optimisation_agent": readability_optimisation_agent,
-            "personality_evaluation_agent": personality_evaluation_agent,
-        },
-    }
-
-    result = execute_graph(app, inputs)
-
-    # Prints the various checks
-    print_checks(result, MODEL)
-
-    print(result)
-
-
-    # This article list contains all articles under group 7
-    # article_list = [
-    #     "Common childhood conditions – Gastroenteritis",
-    #     "Food Poisoning in Children",
-    #     "Stomach Flu in Children"
-    # ]
-
-    # # This article list contains all articles under group 139
-    # article_list = [
-    #     "10 Essential Tips for Mental Well-Being",
-    #     "7 Easy Tips for Better Mental Well-being",
-    #     "Achieve Mental Wellness by Practising Mindfulness",
-    #     "Improve Your Mental Well-being by Going Solo",
-    #     "Mental Wellness Is About the Little Habits Too",
-    #     "Positive Mental Well-being—The Foundation for a Flourishing Life",
-    # ]
-
-
-    # # Opening the excel contents
-    # optimization_check = pd.ExcelFile(
-    #     "article-harmonisation/data/optimization_checks/Stage 1 user annotation for HPB (Updated).xlsx"
-    # )
-    # df = optimization_check.parse("User Annotation (to optimise)")
-
-    # num_of_articles_in_excel = len(df)
-
-    # for article_idx in range(num_of_articles_in_excel):
-    #     # Extracting article contents
-    #     article = df.iloc[article_idx]
-
-    #     article_title = article["title"]
-
-    #     processed_input_articles = concat_headers_to_content(article_title)
-
-    #     print(return_optimisation_flags(article))
-
-    #     # Dictionary with the various input keys and items
-    #     inputs = {
-    #         "article_rewriting_tries": 0,
-    #         "original_article_inputs": {
-    #             "article_content": processed_input_articles,
-    #             "article_title": article_list,
-    #         },
-    #         "optimised_article_output": {
-    #             "researcher_keypoints": [],
-    #             "article_researcher_counter": 0,
-    #         },
-    #         "user_flags": return_optimisation_flags(article),
-    #         "llm_agents": {
-    #             "researcher_agent": researcher_agent,
-    #             "compiler_agent": compiler_agent,
-    #             "content_optimisation_agent": content_optimisation_agent,
-    #             "writing_optimisation_agent": writing_optimisation_agent,
-    #             "title_optimisation_agent": title_optimisation_agent,
-    #             "meta_desc_optimisation_agent": meta_desc_optimisation_agent,
-    #             "readability_optimisation_agent": readability_optimisation_agent,
-    #             "personality_evaluation_agent": personality_evaluation_agent,
-    #         },
-    #     }
-
-    #     result = execute_graph(app, inputs)
-
-    #     # Prints the various checks
-    #     print_checks(result, MODEL)
-
-    #     print(result)
-=======
-    return app
->>>>>>> 33c68ac0
+    return app