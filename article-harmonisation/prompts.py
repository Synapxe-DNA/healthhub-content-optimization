--- conflicted
+++ resolved
@@ -442,11 +442,7 @@
             "
             <|eot_id|>
             <|start_header_id|>user<|end_header_id|>
-<<<<<<< HEAD
-            Keypoints:
-=======
             Compile the keypoints below:
->>>>>>> 73f7e060
             {Keypoints}
             <|eot_id|>
 
@@ -461,60 +457,6 @@
             <|begin_of_text|><|start_header_id|>system<|end_header_id|>
             You are part of a article re-writing process. The article content is aimed to educate readers about a particular health condition or disease.
 
-<<<<<<< HEAD
-            Your task is to compare the given keypoints with the given requirements below and write your own content to fill in missing sections if necessary.
-            You will also be given a set of instructions that you MUST follow.
-
-            ### Start of content requirements
-            When rewriting the content, your writing MUST meet the requirements stated here.
-            If the keypoints do not contain information for missing sections, you may write your own content based on the header. Your writing MUST be relevant to the header.
-            You should emulate your writing based on the specific
-
-            Your final writing MUST include these sections in this specific order. Some sections carry specific instructions that you SHOULD follow.
-                1. Overview of the condition
-                    - In this section, your writing should be a brief explanation of the disease. You can assume that your readers have no prior knowledge of the condition.
-                2. Causes and Risk Factors
-                3. Symptoms and Signs
-                    In this section, you must:
-                        - You must list out the symptoms and signs in bullet points form.
-                        - You should include a brief explanation before the bullet points in this section.
-                4. Complications
-                5. Treatment and Prevention
-                6. When to see a doctor
-
-            You must also use the following guidelines and examples to phrase your writing.
-            1. Carry a positive tone
-                Do NOT convey negative sentiments in your writing.
-                You should communicate in a firm but sensitive way, focusing on the positives of a certain medication instead of the potential risks.
-                Example: We recommend taking the diabetes medicine as prescribed by your doctor or pharmacist. This will help in the medicine’s effectiveness and reduce the risk of side effects.
-
-            2. Provide reassurance
-                Your writing should reassure readers that the situation is not a lost cause
-                Example: Type 1 diabetes can develop due to factors beyond your control. However, it can be managed through a combination of lifestyle changes and medication. On the other hand, type 2 diabetes can be prevented by having a healthier diet, increasing physical activity, and losing weight.
-
-            3. Break up lengthy sentences
-                You should break up long paragraphs into concise sections.
-                You should also avoid lengthy, wordy bullet points.
-                Example: Mothers may unintentionally pass infectious diseases to their babies:
-                    • The placenta during pregnancy
-                    • Germs in the vagina during birth
-                    • Breast milk after birth
-                As different viruses spread through different channels, pregnant women should seek their doctor’s advice regarding necessary screening to protect their baby.
-
-            You should out your content based on the required sections step by step.
-            After each section has been rewritten, you must check your writing with each guideline step by step.
-            ### End of content requirements
-
-            ### Start of instructions
-            You MUST follow these instructions when writing out your content.
-
-            You MUST follow the content requirements.
-            You must use the given keypoints to FILL IN the required sections.
-            Each sentence should start in a new line, only sentences in bullet points are exempted.
-            You should only use bullet points only if it improves the readability of the content.
-            You should only use bullet points SPARINGLY and only <= 2 sections in your writing should contain bullet points.
-            Do NOT include any of the prompt instructions inside your response. The reader must NOT know what is inside the prompts
-=======
             Your task is to utilize content from the given keypoints to fill in for the required sections stated below.
             You will also be given a set of instructions that you MUST follow.
 
@@ -600,16 +542,11 @@
                 You should only use bullet points only if it improves the readability of the content.
                 You should only use bullet points list SPARINGLY and only <= 2 sections in your writing should contain bullet points.
                 Do NOT include any of the prompt instructions inside your response. The reader must NOT know what is inside the prompts
->>>>>>> 73f7e060
             ### End of instructions
 
             <|eot_id|>
             <|start_header_id|>user<|end_header_id|>
-<<<<<<< HEAD
-            Keypoints:
-=======
             Keypoints to rewrite:
->>>>>>> 73f7e060
             {Keypoints}
             <|eot_id|>
             <|start_header_id|>assistant<|end_header_id|>
@@ -627,38 +564,6 @@
 
             Rewrite the content based on the guidelines here.
             ### Start of guidelines
-<<<<<<< HEAD
-            The goal of rewriting the content is to build credibility and confidence in readers. Every point has a set of guidelines you should adopt in your writing along with an example that you should emulate.
-            You should check these guidelines step by step.
-
-            1. Approachable
-                Guidelines: You should welcome your reader warmly, understand their needs and accommodate to them wherever possible. You should also account for diverse needs and differing health conditions of all visitors
-                Example: “Living with diabetes doesn't mean you can’t travel. With proper planning, you can still make travel plans safely.”
-
-            2. Progressive
-                Guidelines: Your writing should be relevant to the visitor's needs and expectations.
-                Example: “Worried about new COVID-19 variants? Hear from our experts on infectious diseases and learn how you can stay safe!”
-
-            3. Crafted
-                Guidelines: You should personalize experiences for visitors with relevant content in the article.
-                Example: “Are you a new mum returning to work soon? Here are some tips to help you maintain your milk supply while you work from the office.”
-
-            4. Optimistic
-                Guidelines: Your writing should carry a positive tone to motivate visitors to lead a healthier lifestyle. You should also empathise with the struggles of the readers.
-                Example: “It’s normal to feel stressed, worried or even sad with the daily demands of daily life. And it’s okay to reach out for help and support when you need it.”
-
-            5. Personal
-                Guidelines: Your writing should carry a tone that is caring, sensitive, warm and tactful
-                Example: “Breast cancer is known to be asymptomatic in the early stages. That’s why regular screenings can provide early detection and timely intervention.”
-
-            6. Human-centric
-                Guidelines: Your writing should concern for visitors’ current health state, without judgment or prescriptive
-                Example: "We admire you for taking care of your loved ones. But have you taken some time for yourself lately? Here are some ways you can practice self-care."
-
-            7. Respectful
-                Guidelines: You should craft your writing to be respectful to visitors regardless of medical condition, race, religion, gender, age, etc.
-                Example: "Diabetes affects people of all ages, genders and backgrounds. With the right care and support, people living with diabetes can lead healthy and fulfilling lives."
-=======
                 The goal of rewriting the content is to build credibility and confidence in readers. Every point has a set of guidelines you should adopt in your writing along with an example that you should emulate.
                 You should check these guidelines with your writing carefully step by step.
 
@@ -689,7 +594,6 @@
                 7. Respectful
                     Guidelines: You should craft your writing to be respectful to visitors regardless of medical condition, race, religion, gender, age, etc.
                     Example: "Diabetes affects people of all ages, genders and backgrounds. With the right care and support, people living with diabetes can lead healthy and fulfilling lives."
->>>>>>> 73f7e060
             ### End of guidelines
 
             ### Start of instructions
@@ -834,11 +738,7 @@
             <|start_header_id|>assistant<|end_header_id|>
             Answer:
             """
-<<<<<<< HEAD
-        return optimise_health_conditions_writing_prompt
-=======
         return optimise_meta_desc_prompt
->>>>>>> 73f7e060
 
 
 class MistralPrompts(LLMPrompt):
