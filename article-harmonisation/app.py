import re
from io import StringIO

import streamlit as st
<<<<<<< HEAD
from agents.enums import MODELS, ROLES
from agents.models import start_llm
from config import settings
from harmonisation import execute_graph, workflow
=======
from agents.enums import ROLES
from agents.models import start_llm
from config import settings
from main import main
>>>>>>> 78e941e1
from utils.evaluations import calculate_readability
from utils.formatters import concat_headers_to_content

<<<<<<< HEAD
CONFIG = settings

# Declaring model to use
MODEL = MODELS("llama3").name
=======
# Declaring model to use
MODEL = settings.MODEL_NAME
>>>>>>> 78e941e1

# Define Agents
researcher_agent = start_llm(MODEL, ROLES.RESEARCHER)
compiler_agent = start_llm(MODEL, ROLES.COMPILER)
meta_desc_agent = start_llm(MODEL, ROLES.META_DESC)
title_agent = start_llm(MODEL, ROLES.TITLE)
content_optimisation_agent = start_llm(MODEL, ROLES.CONTENT_OPTIMISATION)
writing_optimisation_agent = start_llm(MODEL, ROLES.WRITING_OPTIMISATION)
title_optimisation_agent = start_llm(MODEL, ROLES.TITLE)
meta_desc_optimisation_agent = start_llm(MODEL, ROLES.META_DESC)

# Set Page Config and Title for Streamlit
st.set_page_config(page_title="Article Harmonisation", layout="wide")
st.title("Article Harmonisation Demo")
st.divider()

# Upload File Section
uploaded_files = st.file_uploader(
    "Upload your text here. File Limit: 2", type=["txt"], accept_multiple_files=True
)
st.divider()

# Show Extracted Text and Readability Score
texts = []
filenames = []
if uploaded_files:
    if len(uploaded_files) > 2:
        st.warning(
            "Maximum number of files reached. Only the first two files will be processed"
        )
        uploaded_files = uploaded_files[-2:]

    for file in uploaded_files:
        print(file)
        filenames.append(file.name)
        text_string = StringIO(file.getvalue().decode("utf-8")).read()
        texts.append(text_string)

    cols = st.columns(len(texts), vertical_alignment="top")
    for i in range(len(cols)):
        metrics = calculate_readability(texts[i], choice="hemmingway")
        score = metrics["score"]
        level = metrics["level"]
        cols[i].write(f"Readability score: {score}, Reading level: {level}")
        with cols[i].container(height=800):
            st.write(texts[i])
st.divider()

# Run AI Agent and Display Output
if texts:
<<<<<<< HEAD
    processed_input_articles = concat_headers_to_content(texts)

    inputs = {
        "original_article_content": {"article_content": processed_input_articles},
        "optimised_article_output": {
            "researcher_keypoints": [],
            "article_researcher_counter": 0,
        },
        "user_flags": {
            "flag_for_content_optimisation": True,
            "flag_for_title_optimisation": True,
            "flag_for_meta_desc_optimisation": True,
        },
        "llm_agents": {
            "researcher_agent": researcher_agent,
            "compiler_agent": compiler_agent,
            "content_optimisation_agent": content_optimisation_agent,
            "writing_optimisation_agent": writing_optimisation_agent,
            "title_optimisation_agent": title_optimisation_agent,
            "meta_desc_optimisation_agent": meta_desc_optimisation_agent,
        },
    }

    result = execute_graph(workflow=workflow, input=inputs)
=======
    result = main(filenames, setting="filename")
>>>>>>> 78e941e1

    with st.container(height=500):
        optimised_article_content = result["optimised_article_output"][
            "optimised_writing"
        ]
        optimised_article_title = result["optimised_article_output"][
            "optimised_article_title"
        ]
        optimised_meta_desc = result["optimised_article_output"]["optimised_meta_desc"]

        text = f"Title:\n{optimised_article_title}\n\nMeta Description:\n{optimised_meta_desc}\n\nContent:\n{optimised_article_content}"
        compiled_keypoints = re.sub(" +", " ", text)
        st.write(compiled_keypoints)<|MERGE_RESOLUTION|>--- conflicted
+++ resolved
@@ -2,29 +2,14 @@
 from io import StringIO
 
 import streamlit as st
-<<<<<<< HEAD
-from agents.enums import MODELS, ROLES
-from agents.models import start_llm
-from config import settings
-from harmonisation import execute_graph, workflow
-=======
 from agents.enums import ROLES
 from agents.models import start_llm
 from config import settings
 from main import main
->>>>>>> 78e941e1
 from utils.evaluations import calculate_readability
-from utils.formatters import concat_headers_to_content
-
-<<<<<<< HEAD
-CONFIG = settings
 
 # Declaring model to use
-MODEL = MODELS("llama3").name
-=======
-# Declaring model to use
 MODEL = settings.MODEL_NAME
->>>>>>> 78e941e1
 
 # Define Agents
 researcher_agent = start_llm(MODEL, ROLES.RESEARCHER)
@@ -75,34 +60,7 @@
 
 # Run AI Agent and Display Output
 if texts:
-<<<<<<< HEAD
-    processed_input_articles = concat_headers_to_content(texts)
-
-    inputs = {
-        "original_article_content": {"article_content": processed_input_articles},
-        "optimised_article_output": {
-            "researcher_keypoints": [],
-            "article_researcher_counter": 0,
-        },
-        "user_flags": {
-            "flag_for_content_optimisation": True,
-            "flag_for_title_optimisation": True,
-            "flag_for_meta_desc_optimisation": True,
-        },
-        "llm_agents": {
-            "researcher_agent": researcher_agent,
-            "compiler_agent": compiler_agent,
-            "content_optimisation_agent": content_optimisation_agent,
-            "writing_optimisation_agent": writing_optimisation_agent,
-            "title_optimisation_agent": title_optimisation_agent,
-            "meta_desc_optimisation_agent": meta_desc_optimisation_agent,
-        },
-    }
-
-    result = execute_graph(workflow=workflow, input=inputs)
-=======
     result = main(filenames, setting="filename")
->>>>>>> 78e941e1
 
     with st.container(height=500):
         optimised_article_content = result["optimised_article_output"][
