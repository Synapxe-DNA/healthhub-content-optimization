--- conflicted
+++ resolved
@@ -69,13 +69,7 @@
 ## File Structure
 
 - [`docs`](docs): contains all miscellaneous documents pertaining to this project
-<<<<<<< HEAD
     * [`images/`](docs/images): contains all images pertaining to this project
-- [`app.py`](app.py): python file containing a simple mock application to test the agentic framework
-=======
-  - [`images/`](docs/images): contains all images pertaining to this project
-- [`evaluations.py`](evaluations.py): python file containing the metric to evaluate the articles
->>>>>>> 91efe3f8
 - [`harmonisation.py`](harmonisation.py): python file containing the graph. Run this file to run the article harmonisation process
 - [`models.py`](models.py): python file containing classes to instantiate each LLM used in the project
 - [`prompts.py`](prompts.py): python file containing classes to instantiate prompts unique to each LLM type. Do note that different LLM will have different prompts that can be retrieved under their respective classes
