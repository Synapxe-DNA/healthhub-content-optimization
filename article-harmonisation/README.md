--- conflicted
+++ resolved
@@ -35,12 +35,8 @@
 
 Finally, head to [`harmonisation.py`](harmonisation.py) and run the file to check if your packages are working.
 
-<<<<<<< HEAD
-## Using the project
+## Instruction to run the project
 
-=======
-## Instruction to run the project
->>>>>>> 901d9eec
 To run the project, first ensure that you have installed all the packages in `requirements.txt`. Next, head to `harmonisation.py` and run the file to start the article harmonisation process.
 
 Currently, the article harmonisation and optimisation is a single process but it might be bound to change in future developments.
@@ -48,13 +44,8 @@
 ## File Structure
 
 - [`docs`](docs): contains all miscellaneous documents pertaining to this project
-<<<<<<< HEAD
-  - [`images/`](docs/images): contains all images pertaining to this project
-- [`models.py`](models.py): python file containing classes to instantiate each LLM used in the project.
-=======
     * [`images/`](docs/images): contains all images pertaining to this project
 - [`evaluations.py`](evaluations.py): python file containing the metric to evaluate the articles
->>>>>>> 901d9eec
 - [`harmonisation.py`](harmonisation.py): python file containing the graph. Run this file to run the article harmonisation process
 - [`models.py`](models.py): python file containing classes to instantiate each LLM used in the project.
 - [`prompts.py`](prompts.py): python file containing classes to instantiate prompts unique to each LLM type. Do note that different LLM will have different prompts that can be retrieved under their respective classes.
