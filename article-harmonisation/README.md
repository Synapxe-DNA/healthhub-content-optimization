# Article Optimisation & Generation

## Introduction

This project will be utilizing Large Language Model (LLM) graphs to harmonise similar articles, followed article optimisation based on HealthHub content playbook guidelines.
<<<<<<< HEAD
The models are deployed through Azure OpenAI Endpoints. Currently, this project uses [GPT-4o-mini](https://azure.microsoft.com/blog/openais-fastest-model-gpt-4o-mini-is-now-available-on-azure-ai/) from Microsoft Azure.
=======
The models are deployed through Azure OpenAI Endpoints. Currently, this project uses [GPT-4o-mini](https://azure.microsoft.com/en-us/blog/openais-fastest-model-gpt-4o-mini-is-now-available-on-azure-ai/) from Microsoft Azure.
>>>>>>> cd1f3ba4

> [!WARNING]
> The prompts for the HuggingFace models are not updated as we no longer use them. You will need to update the prompts and LLM Chains to mimic the implementation for Azure OpenAI Chat models.

The article rewriting process is broken up into 2 main processes -

1. Article Optimisation Checks
2. Article Generation

### Article Optimisation Checks

  <p align="center">
      <img src="docs/images/Optimisation%20Checks%20Flow.jpg" width="600", alt="Article Optimisation Checks">
  </p>

### Article Generation

Article Generation has two unique processes, namely:

1. Article Optimisation
2. Article Harmonisation

#### Article Optimisation

  <p align="center">
      <img src="docs/images/article_optimisation_flow.jpg" width="600", alt="Article Optimisation">
  </p>

#### Article Harmonisation

  <p align="center">
      <img src="docs/images/article_harmonisation_flow.jpg" width="600", alt="Article Harmonisation">
  </p>

This diagram will be continually updated as more nodes are added in.

## Rules and Guidelines

<<<<<<< HEAD
- Don't remove any lines from the `.gitignore` file provided (although you may modify or add to it)
=======
- Don't remove any lines from the [`.gitignore`](../.gitignore) file provided (although you may modify or add to it)
>>>>>>> cd1f3ba4
- Don't commit data to the repository
- Don't commit any credentials or local configuration to the repository. Remember to add [`.env`](.env.example) to [`.gitignore`](../.gitignore)

## Installation guide

### Setting up the Virtual environment

#### Anaconda (Recommended)

You can download the Anaconda Distribution for your respective operating system [here](https://docs.anaconda.com/anaconda/install/). You may also find out how to get started with Anaconda Distribution [here](https://docs.anaconda.com/anaconda/getting-started/). To verfiy your installation, you can head to the Command Line Interface (CLI) and run the following command:

```zsh
conda list
```

You should see a list of packages installed in your active environment and their versions displayed. For more information, refer [here](https://docs.anaconda.com/anaconda/install/verify-install/).

---

Once set up, create a virtual environment using `conda` and install dependencies:

```zsh
# Create a virtual environment
conda create -n <VENV_NAME> python=3.12 -y
conda activate <VENV_NAME>

# Install dependencies
pip install -r requirements.txt
```

#### venv

You can use Python's native virtual environment `venv` to setup the project

```zsh
# Create a virtual environment
python3 -m venv <VENV_NAME>
```

You can then activate the environment and install the dependencies using the following commands -

For UNIX-based systems (macOS / Linux):

```zsh
# Activate virtual environment
source <VENV_NAME>/bin/activate

# Install dependencies
pip install -r requirements.txt
```

For Windows:

```powershell
# Activate virtual environment
.\<VENV_NAME>\Scripts\activate

# Install dependencies
pip install -r requirements.txt
```

> [!TIP]
> If you're using Python's native virtual environment `venv`, it is best practice to name your virtual environment `venv`.

---

### Installing Relevant Packages

Start by installing all the packages required to run the project.

```zsh
# In the article-harmonisation directory
pip install -r requirements.txt
```

### Setting up Microsoft Azure OpenAI
<<<<<<< HEAD

First, install the Azure Command-Line Interface (CLI) to access the Azure resources. Refer to this [guide](https://learn.microsoft.com/cli/azure/) for the installation procedures.

Sign in to your Azure account via the CLI. Refer to this [guide](https://learn.microsoft.com/cli/azure/authenticate-azure-cli-managed-identity).

After a successful login, run the following command to check that your credentials are saved -

```bash
  az account show
```

Next, head to the [Microsoft Azure](https://www.portal.azure.com/#home) and set up the Azure OpenAI Chat Model Deployment.

Copy your new token and paste it under your `.env` file.

- Set the Resource Name as `AZURE_OPENAI_SERVICE`
- Set the Deployment Name as `AZURE_DEPLOYMENT_NAME`.
- Set the Endpoint URL (`AZURE_OPENAI_ENDPOINT`) as `f"https://{AZURE_OPENAI_SERVICE}.openai.azure.com/"`. Replace `{AZURE_OPENAI_SERVICE}` in the URL.
- Set the `AZURE_OPENAI_API_VERSION` to the latest version mentioned [here](https://learn.microsoft.com/azure/ai-services/openai/api-version-deprecation)

Finally, head to [`quickstart.py`](examples/quickstart.py) and run the file to check if your packages are working.

### Setting up LLM Observability via arize-phoenix

To set up the `arize-phoenix` LLM observability server -

```python
    # Launches the web server at http://127.0.0.1:6006
    python3 -m phoenix.server.main serve
=======

First, install the Azure Command-Line Interface (CLI) to access the Azure resources. Refer to this [guide](https://learn.microsoft.com/en-us/cli/azure/) for the installation procedures.

Sign in to your Azure account via the CLI. Refer to this [guide](https://learn.microsoft.com/en-us/cli/azure/authenticate-azure-cli-managed-identity).

After a successful login, run the following command to check that your credentials are saved -

```bash
az account show
```

Next, head to the [Microsoft Azure](https://www.portal.azure.com/#home) and set up the Azure OpenAI Chat Model Deployment.

Copy your new token and paste it under your [`.env`](.env.example) file.

- Set the Resource Name as `AZURE_OPENAI_SERVICE`
- Set the Deployment Name as `AZURE_DEPLOYMENT_NAME`.
- Set the Endpoint URL (`AZURE_OPENAI_ENDPOINT`) as `f"https://{AZURE_OPENAI_SERVICE}.openai.azure.com/"`. Replace `{AZURE_OPENAI_SERVICE}` in the URL.
- Set the `AZURE_OPENAI_API_VERSION` to the latest version mentioned [here](https://learn.microsoft.com/en-us/azure/ai-services/openai/api-version-deprecation)

Finally, head to [`quickstart.py`](examples/quickstart.py) and run the file to check if your packages are working.

### Setting up LLM Observability via arize-phoenix

To set up the `arize-phoenix` LLM observability server -

```python
# Launches the web server at http://127.0.0.1:6006
python3 -m phoenix.server.main serve
>>>>>>> cd1f3ba4
```

If you are unable to run the server, perform the following command - `pip install 'arize-phoenix[evals]'`. For more information, refer to [`Phoenix Setup Environment`](https://docs.arize.com/phoenix/setup/environments).

## Instruction to run the project

### Adding the necessary inputs files

In order to run the project, you require 3 key files -

<<<<<<< HEAD
1. `merged_data.parquet` from the Data Processing pipeline - Refer to `content-optimization/data/03_primary/merged_data.parquet` to obtain the file.
2. `ids_for_optimisation.csv` from the Clustering Pipeline - Refer to `content-optimization/notebooks/exclude_articles.ipynb` to generate the file.
3. `Stage 1 user annotation for HPB (Updated).xlsx` from `Step 1 Harmonisation and Optimisation Checks` in the `LLM Exploration` Google Drive

### Running the Optimisation Checks Workflow

To run the project, first ensure that you have installed all the packages in `requirements.txt`.

Next, add the `merged_data.parqet` and `ids_for_optimisation.csv` to the `data` directory of the `article-harmonisation` project.

Ensure the following columns are present in `merged_data.parquet` -

1. `id`: Article ID
2. `extracted_content_body`: Article Content
3. `title`: Article Title
4. `category_description`: Meta Description of the article
5. `full_url`: URL of the article
6. `content_category`: Content Category of the article
7. `article_category_names`: Sub-categories of the article
8. `page_views`: Page views of the article

As for `ids_for_optimisation.csv`, ensure that the `article_id` column is present.

Then, head to [`checks.py`](checks.py) and run the file to start the article optimization checks workflow.

=======
1. `merged_data.parquet` from the Data Processing pipeline - Refer to [`content-optimization/data/03_primary/`](../content-optimization/data/03_primary) to obtain the file.
2. `ids_for_optimisation.csv` from the Clustering Pipeline - Refer to [`content-optimization/notebooks/exclude_articles.ipynb`](../content-optimization/notebooks/exclude_articles.ipynb) to generate the file.
3. `Stage 1 user annotation for HPB (Updated).xlsx` from [`Step 1 Harmonisation and Optimisation Checks`](https://drive.google.com/drive/folders/1ywUNxLDkNLVaYlawjZrz8CX_fKbf5joz) in the `LLM Exploration` Google Drive

### Running the Optimisation Checks Workflow

To run the project, first ensure that you have installed all the packages in [`requirements.txt`](requirements.txt).

Next, add the `merged_data.parquet` and `ids_for_optimisation.csv` to the [`data`](data) directory of the `article-harmonisation` project.

Ensure the following columns are present in `merged_data.parquet` -

1. `id`: Article ID
2. `extracted_content_body`: Article Content
3. `title`: Article Title
4. `category_description`: Meta Description of the article
5. `full_url`: URL of the article
6. `content_category`: Content Category of the article
7. `article_category_names`: Sub-categories of the article
8. `page_views`: Page views of the article

As for `ids_for_optimisation.csv`, ensure that the `article_id` column is present.

Then, head to [`checks.py`](checks.py) and run the file to start the article optimization checks workflow.

>>>>>>> cd1f3ba4
Currently, the article optimization checks is ran concurrently within the workflow. This may result in deadlocks.

To run the agentic framework on CLI -

```python
<<<<<<< HEAD
    # Install the requirements within `article-harmonisation` directory
    pip install -r requirements.txt
    # Change directory to ROOT
    cd ..
    # Run the python script
    python3 ./article-harmonisation/checks.py
=======
# Install the requirements within `article-harmonisation` directory
pip install -r requirements.txt
# Change directory to ROOT
cd ..
# Run the python script
python3 ./article-harmonisation/checks.py
>>>>>>> cd1f3ba4
```

### Running the Article Generation Workflow

<<<<<<< HEAD
To run the project, first ensure that you have installed all the packages in `requirements.txt`. Next, head to `main_harmonisation.py` and run the file to start the article harmonisation process.

Before running the project, you will also need to ensure that the User Annotation Excel file is placed in `article-harmonisation/data/article_rewriting` as the article rewriting process extracts data from the Excel file to determine which optimisation steps to take. Users will flag out the optimisation steps they wish to take under the column `User: additional content to add for harmonisation`.

As of 28 August 2024, the User Annotation Excel file name is set to "Stage 1 user annotation for HPB (Updated).xlsx" and the column for user annotation is "User: additional content to add for harmonisation". The User Annotation sheet name for article harmonisation is "User Annotation (to harmonise)" and the sheet name for article optimisation is "User Annotation (to optimise)"

You should also ensure that the 2 sheets named "Article Harmonisation Output" and "Article Optimisation Output" are in the User Annotation Excel file as the optimised outputs will be stored there

**Do ensure that the file name, user action column name and user annotation sheet names are still accurate to ensure that the project runs smoothly.**

When deciding which workflow to run, you will need to specify which function to use `optimise_articles` for article optimisation and `harmonise_articles` for article harmonisation in `main_harmonisation.py`.
=======
To run the project, first ensure that you have installed all the packages in [`requirements.txt`](requirements.txt). Next, head to [`main_harmonisation.py`](main_harmonisation.py) and run the file to start the article harmonisation process.

Before running the project, you will also need to ensure that the User Annotation Excel file is placed in [`article-harmonisation/data/article_rewriting`](./data/article_rewriting) directory as the article rewriting process extracts data from the Excel file to determine which optimisation steps to take. Users will flag out the optimisation steps they wish to take under the column `User: additional content to add for harmonisation`.

> [!NOTE]
> As of 28 August 2024, the User Annotation Excel file name is set to `Stage 1 user annotation for HPB (Updated).xlsx` and the column for user annotation is `User: additional content to add for harmonisation`. The User Annotation sheet name for article harmonisation is `User Annotation (to harmonise)` and the sheet name for article optimisation is `User Annotation (to optimise)`

You should also ensure that the 2 sheets named `Article Harmonisation Output` and `Article Optimisation Output` are in the User Annotation Excel file as the optimised outputs will be stored there

**Do ensure that the file name, user action column name and user annotation sheet names are still accurate to ensure that the project runs smoothly.**

When deciding which workflow to run, you will need to specify which function to use in [`main_harmonisation.py`](main_harmonisation.py):

- `optimise_articles` for article optimisation
- `harmonise_articles` for article harmonisation
>>>>>>> cd1f3ba4

To run the agentic framework on CLI -

```python
<<<<<<< HEAD
    # Install the requirements within `article-harmonisation` directory
    pip install -r requirements.txt
    # Change directory to ROOT
    cd ..
    # Run the python script
    python3 ./article-harmonisation/main_harmonisation.py
```

Finally, the output will be reflected in the User Annotation Excel file, under "Article Harmonisation Output" for Article Harmonisation and "Article Optimisation Output" for Article Optimisation.
=======
# Install the requirements within `article-harmonisation` directory
pip install -r requirements.txt
# Change directory to ROOT
cd ..
# Run the python script
python3 ./article-harmonisation/main_harmonisation.py
```

Finally, the output will be reflected in the User Annotation Excel file, under `Article Harmonisation Output` for Article Harmonisation and `Article Optimisation Output` for Article Optimisation.
>>>>>>> cd1f3ba4

### Running the streamlit application

> [!WARNING]
> The streamlit application is merely for prototyping purposes. It is not actively maintained due to the change in direction (i.e. generating Excel files instead).

To run the `streamlit` application -

```python
<<<<<<< HEAD
    # Install the requirements within `article-harmonisation` directory
    pip install -r requirements.txt
    # Run the streamlit demo
    streamlit run ./app.py
=======
# Install the requirements within `article-harmonisation` directory
pip install -r requirements.txt
# Run the streamlit demo
streamlit run ./app.py
>>>>>>> cd1f3ba4
```

## File Structure

- [`agents`](agents): contains all the classes and functions to initialise the models, roles and prompts
  - [`enums.py`](agents/enums.py): python file containing classes to initialise the models from HuggingFace/Azure OpenAI and the roles involved in the Agentic Workflow
  - [`models.py`](agents/models.py): python file containing classes to instantiate each LLM used in the project
  - [`prompts.py`](agents/prompts.py): python file containing classes to instantiate prompts unique to each LLM type. Do note that different LLM will have different prompts that can be retrieved under their respective classes
  - [`prompts_archive.py`](agents/prompts_archive.py): python file containing classes to instantiate older prompts for each LLM type. Used to archive old prompts.
- [`data`](data): contains all the datasets pertaining to this project
  - [`final_articles`](data/marked_articles): contains the dataframes that are marked for article optimisation checks
  - [`optimization_checks`](data/optimization_checks): contains all the dataframes generated from the execution of `checks.py`
- [`docs`](docs): contains all miscellaneous documents pertaining to this project
  - [`images/`](docs/images): contains all images pertaining to this project
  - [`txt_outputs/`](docs/txt_outputs): contains all generated outputs from the chosen model when harmonisation.py is executed (stored as .txt file)
- [`examples`](examples): contains all the examples to test the execution of the LLM model
  - [`quickstart.py`](examples/quickstart.py): python file containing the script to test whether the Azure OpenAI model is working. Run this file to test if the azure resources and identity is functional.
- [`notebooks`](notebooks): contains all the Jupyter Notebooks to evaluate the project
  - [`calculate_tokens.ipynb`](notebooks/calculate_tokens.ipynb): Jupyter Notebook to calculate the tokens consumed by running the project for all articles
  - [`evalauate_word_count.ipynb`](notebooks/evaluate_word_count.ipynb): Jupyter Notebook to find a suitable threshold to perform `flag_below_word_count` for each content category
  - [`generate_annotation_excel.ipynb`](notebooks/generate_annotation_excel.ipynb): Jupyter Notebook to generate the Excel file from the Optimisation Checks output
  - [`readability_scores.ipynb`](notebooks/readability_scores.ipynb): Jupyter Notebook to calculate the readability scores for all articles
- [`states`](states): contains all the states used for the LangGraph workflow
  - [`definitions.py`](states/definitions.py): python file containing the TypedDict definitions used in the Optimisation Checks and Article Generation workflow
- [`utils`](utils): contains all the utility functions pertaining to this project
  - [`arize-phoenix.py`](utils/arize-phoenix.py): python file containing the functions related to `arize-phoenix` LLM Observability package
  - [`evaluations.py`](utils/evaluations.py): python file containing the metrics to evaluate the articles
  - [`formatters.py`](utils/formatters.py): python file containing functions to format inputs and outputs for ingestion and presentation purposes
  - [`graphs.py`](utils/graphs.py): python file containing functions to create, execute and draw LangGraph objects
  - [`paths.py`](utils/paths.py): python file to set the ROOT directory of the project (set at `healthhub-content-optimization`)
  - [`reducers.py`](utils/reducers.py): python file to support the merging of dictionaries when Optimisation Checks workflow is executed.
- [`.env.example`](.env.example): a template file for `.env` to contain the environment variables for the project.
- [`app.py`](app.py): python file containing the streamlit application
- [`checks.py`](checks.py): python file containing the Article Optimisation Checks workflow. Run this file to execute the optimisation checks process
- [`config.py`](config.py): python file containing the initialisation of environment variables for use within the project
- [`harmonisation.py`](harmonisation.py): python file containing the nodes and graph compilation for the Article Generation workflow.
- [`main_harmonisation.py`](main_harmonisation.py): python file to run the Article Generation. Run this file to execute the rewriting process.
- [`requirements.txt`](requirements.txt): txt file containing all the packages needed to run the project<|MERGE_RESOLUTION|>--- conflicted
+++ resolved
@@ -3,11 +3,7 @@
 ## Introduction
 
 This project will be utilizing Large Language Model (LLM) graphs to harmonise similar articles, followed article optimisation based on HealthHub content playbook guidelines.
-<<<<<<< HEAD
 The models are deployed through Azure OpenAI Endpoints. Currently, this project uses [GPT-4o-mini](https://azure.microsoft.com/blog/openais-fastest-model-gpt-4o-mini-is-now-available-on-azure-ai/) from Microsoft Azure.
-=======
-The models are deployed through Azure OpenAI Endpoints. Currently, this project uses [GPT-4o-mini](https://azure.microsoft.com/en-us/blog/openais-fastest-model-gpt-4o-mini-is-now-available-on-azure-ai/) from Microsoft Azure.
->>>>>>> cd1f3ba4
 
 > [!WARNING]
 > The prompts for the HuggingFace models are not updated as we no longer use them. You will need to update the prompts and LLM Chains to mimic the implementation for Azure OpenAI Chat models.
@@ -46,11 +42,7 @@
 
 ## Rules and Guidelines
 
-<<<<<<< HEAD
-- Don't remove any lines from the `.gitignore` file provided (although you may modify or add to it)
-=======
 - Don't remove any lines from the [`.gitignore`](../.gitignore) file provided (although you may modify or add to it)
->>>>>>> cd1f3ba4
 - Don't commit data to the repository
 - Don't commit any credentials or local configuration to the repository. Remember to add [`.env`](.env.example) to [`.gitignore`](../.gitignore)
 
@@ -127,7 +119,6 @@
 ```
 
 ### Setting up Microsoft Azure OpenAI
-<<<<<<< HEAD
 
 First, install the Azure Command-Line Interface (CLI) to access the Azure resources. Refer to this [guide](https://learn.microsoft.com/cli/azure/) for the installation procedures.
 
@@ -136,12 +127,12 @@
 After a successful login, run the following command to check that your credentials are saved -
 
 ```bash
-  az account show
+az account show
 ```
 
 Next, head to the [Microsoft Azure](https://www.portal.azure.com/#home) and set up the Azure OpenAI Chat Model Deployment.
 
-Copy your new token and paste it under your `.env` file.
+Copy your new token and paste it under your [`.env`](.env.example) file.
 
 - Set the Resource Name as `AZURE_OPENAI_SERVICE`
 - Set the Deployment Name as `AZURE_DEPLOYMENT_NAME`.
@@ -155,39 +146,8 @@
 To set up the `arize-phoenix` LLM observability server -
 
 ```python
-    # Launches the web server at http://127.0.0.1:6006
-    python3 -m phoenix.server.main serve
-=======
-
-First, install the Azure Command-Line Interface (CLI) to access the Azure resources. Refer to this [guide](https://learn.microsoft.com/en-us/cli/azure/) for the installation procedures.
-
-Sign in to your Azure account via the CLI. Refer to this [guide](https://learn.microsoft.com/en-us/cli/azure/authenticate-azure-cli-managed-identity).
-
-After a successful login, run the following command to check that your credentials are saved -
-
-```bash
-az account show
-```
-
-Next, head to the [Microsoft Azure](https://www.portal.azure.com/#home) and set up the Azure OpenAI Chat Model Deployment.
-
-Copy your new token and paste it under your [`.env`](.env.example) file.
-
-- Set the Resource Name as `AZURE_OPENAI_SERVICE`
-- Set the Deployment Name as `AZURE_DEPLOYMENT_NAME`.
-- Set the Endpoint URL (`AZURE_OPENAI_ENDPOINT`) as `f"https://{AZURE_OPENAI_SERVICE}.openai.azure.com/"`. Replace `{AZURE_OPENAI_SERVICE}` in the URL.
-- Set the `AZURE_OPENAI_API_VERSION` to the latest version mentioned [here](https://learn.microsoft.com/en-us/azure/ai-services/openai/api-version-deprecation)
-
-Finally, head to [`quickstart.py`](examples/quickstart.py) and run the file to check if your packages are working.
-
-### Setting up LLM Observability via arize-phoenix
-
-To set up the `arize-phoenix` LLM observability server -
-
-```python
 # Launches the web server at http://127.0.0.1:6006
 python3 -m phoenix.server.main serve
->>>>>>> cd1f3ba4
 ```
 
 If you are unable to run the server, perform the following command - `pip install 'arize-phoenix[evals]'`. For more information, refer to [`Phoenix Setup Environment`](https://docs.arize.com/phoenix/setup/environments).
@@ -198,16 +158,15 @@
 
 In order to run the project, you require 3 key files -
 
-<<<<<<< HEAD
-1. `merged_data.parquet` from the Data Processing pipeline - Refer to `content-optimization/data/03_primary/merged_data.parquet` to obtain the file.
-2. `ids_for_optimisation.csv` from the Clustering Pipeline - Refer to `content-optimization/notebooks/exclude_articles.ipynb` to generate the file.
-3. `Stage 1 user annotation for HPB (Updated).xlsx` from `Step 1 Harmonisation and Optimisation Checks` in the `LLM Exploration` Google Drive
+1. `merged_data.parquet` from the Data Processing pipeline - Refer to [`content-optimization/data/03_primary/`](../content-optimization/data/03_primary) to obtain the file.
+2. `ids_for_optimisation.csv` from the Clustering Pipeline - Refer to [`content-optimization/notebooks/exclude_articles.ipynb`](../content-optimization/notebooks/exclude_articles.ipynb) to generate the file.
+3. `Stage 1 user annotation for HPB (Updated).xlsx` from [`Step 1 Harmonisation and Optimisation Checks`](https://drive.google.com/drive/folders/1ywUNxLDkNLVaYlawjZrz8CX_fKbf5joz) in the `LLM Exploration` Google Drive
 
 ### Running the Optimisation Checks Workflow
 
-To run the project, first ensure that you have installed all the packages in `requirements.txt`.
-
-Next, add the `merged_data.parqet` and `ids_for_optimisation.csv` to the `data` directory of the `article-harmonisation` project.
+To run the project, first ensure that you have installed all the packages in [`requirements.txt`](requirements.txt).
+
+Next, add the `merged_data.parquet` and `ids_for_optimisation.csv` to the [`data`](data) directory of the `article-harmonisation` project.
 
 Ensure the following columns are present in `merged_data.parquet` -
 
@@ -224,70 +183,21 @@
 
 Then, head to [`checks.py`](checks.py) and run the file to start the article optimization checks workflow.
 
-=======
-1. `merged_data.parquet` from the Data Processing pipeline - Refer to [`content-optimization/data/03_primary/`](../content-optimization/data/03_primary) to obtain the file.
-2. `ids_for_optimisation.csv` from the Clustering Pipeline - Refer to [`content-optimization/notebooks/exclude_articles.ipynb`](../content-optimization/notebooks/exclude_articles.ipynb) to generate the file.
-3. `Stage 1 user annotation for HPB (Updated).xlsx` from [`Step 1 Harmonisation and Optimisation Checks`](https://drive.google.com/drive/folders/1ywUNxLDkNLVaYlawjZrz8CX_fKbf5joz) in the `LLM Exploration` Google Drive
-
-### Running the Optimisation Checks Workflow
-
-To run the project, first ensure that you have installed all the packages in [`requirements.txt`](requirements.txt).
-
-Next, add the `merged_data.parquet` and `ids_for_optimisation.csv` to the [`data`](data) directory of the `article-harmonisation` project.
-
-Ensure the following columns are present in `merged_data.parquet` -
-
-1. `id`: Article ID
-2. `extracted_content_body`: Article Content
-3. `title`: Article Title
-4. `category_description`: Meta Description of the article
-5. `full_url`: URL of the article
-6. `content_category`: Content Category of the article
-7. `article_category_names`: Sub-categories of the article
-8. `page_views`: Page views of the article
-
-As for `ids_for_optimisation.csv`, ensure that the `article_id` column is present.
-
-Then, head to [`checks.py`](checks.py) and run the file to start the article optimization checks workflow.
-
->>>>>>> cd1f3ba4
 Currently, the article optimization checks is ran concurrently within the workflow. This may result in deadlocks.
 
 To run the agentic framework on CLI -
 
 ```python
-<<<<<<< HEAD
-    # Install the requirements within `article-harmonisation` directory
-    pip install -r requirements.txt
-    # Change directory to ROOT
-    cd ..
-    # Run the python script
-    python3 ./article-harmonisation/checks.py
-=======
 # Install the requirements within `article-harmonisation` directory
 pip install -r requirements.txt
 # Change directory to ROOT
 cd ..
 # Run the python script
 python3 ./article-harmonisation/checks.py
->>>>>>> cd1f3ba4
 ```
 
 ### Running the Article Generation Workflow
 
-<<<<<<< HEAD
-To run the project, first ensure that you have installed all the packages in `requirements.txt`. Next, head to `main_harmonisation.py` and run the file to start the article harmonisation process.
-
-Before running the project, you will also need to ensure that the User Annotation Excel file is placed in `article-harmonisation/data/article_rewriting` as the article rewriting process extracts data from the Excel file to determine which optimisation steps to take. Users will flag out the optimisation steps they wish to take under the column `User: additional content to add for harmonisation`.
-
-As of 28 August 2024, the User Annotation Excel file name is set to "Stage 1 user annotation for HPB (Updated).xlsx" and the column for user annotation is "User: additional content to add for harmonisation". The User Annotation sheet name for article harmonisation is "User Annotation (to harmonise)" and the sheet name for article optimisation is "User Annotation (to optimise)"
-
-You should also ensure that the 2 sheets named "Article Harmonisation Output" and "Article Optimisation Output" are in the User Annotation Excel file as the optimised outputs will be stored there
-
-**Do ensure that the file name, user action column name and user annotation sheet names are still accurate to ensure that the project runs smoothly.**
-
-When deciding which workflow to run, you will need to specify which function to use `optimise_articles` for article optimisation and `harmonise_articles` for article harmonisation in `main_harmonisation.py`.
-=======
 To run the project, first ensure that you have installed all the packages in [`requirements.txt`](requirements.txt). Next, head to [`main_harmonisation.py`](main_harmonisation.py) and run the file to start the article harmonisation process.
 
 Before running the project, you will also need to ensure that the User Annotation Excel file is placed in [`article-harmonisation/data/article_rewriting`](./data/article_rewriting) directory as the article rewriting process extracts data from the Excel file to determine which optimisation steps to take. Users will flag out the optimisation steps they wish to take under the column `User: additional content to add for harmonisation`.
@@ -303,22 +213,10 @@
 
 - `optimise_articles` for article optimisation
 - `harmonise_articles` for article harmonisation
->>>>>>> cd1f3ba4
 
 To run the agentic framework on CLI -
 
 ```python
-<<<<<<< HEAD
-    # Install the requirements within `article-harmonisation` directory
-    pip install -r requirements.txt
-    # Change directory to ROOT
-    cd ..
-    # Run the python script
-    python3 ./article-harmonisation/main_harmonisation.py
-```
-
-Finally, the output will be reflected in the User Annotation Excel file, under "Article Harmonisation Output" for Article Harmonisation and "Article Optimisation Output" for Article Optimisation.
-=======
 # Install the requirements within `article-harmonisation` directory
 pip install -r requirements.txt
 # Change directory to ROOT
@@ -328,7 +226,6 @@
 ```
 
 Finally, the output will be reflected in the User Annotation Excel file, under `Article Harmonisation Output` for Article Harmonisation and `Article Optimisation Output` for Article Optimisation.
->>>>>>> cd1f3ba4
 
 ### Running the streamlit application
 
@@ -338,17 +235,10 @@
 To run the `streamlit` application -
 
 ```python
-<<<<<<< HEAD
-    # Install the requirements within `article-harmonisation` directory
-    pip install -r requirements.txt
-    # Run the streamlit demo
-    streamlit run ./app.py
-=======
 # Install the requirements within `article-harmonisation` directory
 pip install -r requirements.txt
 # Run the streamlit demo
 streamlit run ./app.py
->>>>>>> cd1f3ba4
 ```
 
 ## File Structure
