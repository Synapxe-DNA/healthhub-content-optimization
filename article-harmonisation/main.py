import pandas as pd
from agents.enums import ROLES
from agents.models import start_llm
<<<<<<< HEAD
from config import settings
from harmonisation import build_graph
from utils.excel_extractor import return_optimisation_flags, store_optimised_outputs
from utils.formatters import concat_headers_to_content
from utils.graphs import execute_graph

# Declaring model to use
MODEL = settings.MODEL_NAME

# File path to user annotation Excel file
USER_ANNOTATION = "article-harmonisation/data/optimization_checks/Stage 1 user annotation for HPB (Updated).xlsx"

OPTIMISATION_SHEET_NAME = "Article Optimisation Output"
HARMONISATION_SHEET_NAME = "Article Harmonisation Output"


def optimise_articles(app):
    # Opening the excel contents
    optimization_check = pd.ExcelFile(USER_ANNOTATION)

    # Setting df to the User Annotation sheets for article optimisation
    # df = optimization_check.parse('User Annotation (to optimise)')
    df = optimization_check.parse("optimise_test")

    # Removing all articles not requiring any type of optimisation
    print(len(df))
    df = df[df["overall flags"]]

    print("Num of articles to optimise: ", len(df))
    num_of_articles_in_df = len(df)

    for article_idx in range(num_of_articles_in_df):
        # Extracting article contents
        article = df.iloc[article_idx]

        # Extracting article title for original_article_inputs
        article_id = [
            article["article_id"]
        ]  # Note that article_id needs to be in a list
        article_title = [
            article["title"]
        ]  # Note that article_title needs to be in a list
        article_content = concat_headers_to_content(article_id)
        article_url = article["url"]
        article_content_category = article["content category"]
        article_category_names = article["article category names"]
        article_page_views = article["page views"]
        article_additional_input = article[
            "User: additional content to add for harmonisation"
        ]

        # Extracting article title for article_evaluation
        reasons_for_irrelevant_title = article["reason for irrelevant title"]
        reasons_for_irrelevant_meta_desc = article[
            "reason for irrelevant meta description"
        ]
        reasons_for_poor_readability = article["reason for poor readability"]
        reasons_for_improving_writing_style = article[
            "reason for improving writing style"
        ]

        # Determines which optimisation steps are flagged by user
        article_flags = return_optimisation_flags(article)

        # Dictionary with the various input keys and items
        inputs = {
            "article_rewriting_tries": 0,
            "original_article_inputs": {
                "article_id": article_id,
                "article_content": article_content,
                "article_title": article_title,
                "article_url": article_url,
                "content_category": article_content_category,
                "article_category_names": article_category_names,
                "page_views": article_page_views,
                "additional_input": article_additional_input,
=======
from checks import ChecksState, create_checks_graph
from harmonisation import (
    RewritingState,
    check_for_compiler,
    compiler_node,
    content_guidelines_optimisation_node,
    decide_next_optimisation_node,
    meta_description_optimisation_node,
    researcher_node,
    title_optimisation_node,
    writing_guidelines_optimisation_node,
)
from langgraph.graph import END, START
from utils.formatters import (
    concat_headers_to_content,
    extract_content_for_evaluation,
    get_article_list_indexes,
    get_article_titles,
    print_checks,
)
from utils.graphs import create_graph, draw_graph, execute_graph
from utils.paths import get_root_dir

MODEL = MODELS("azure").name
ROOT_DIR = get_root_dir()


def start_article_evaluation(articles: list, setting: str = "title"):

    app = create_checks_graph(ChecksState)

    # # Save Graph
    # draw_graph(
    #     app,
    #     f"{ROOT_DIR}/article-harmonisation/docs/images/optimisation_checks_flow.png",
    # )

    # Start LLM
    evaluation_agent = start_llm(MODEL, ROLES.EVALUATOR)
    explanation_agent = start_llm(MODEL, ROLES.EXPLAINER)

    # Load data from merged_data.parquet and randomly sample 30 rows
    article_details = extract_content_for_evaluation(articles, setting)

    for i in range(len(article_details)):
        # Set up
        article_id = article_details[i]["id"]
        article_content = article_details[i]["extracted_content_body"]
        article_title = article_details[i]["title"]
        meta_desc = article_details[i]["category_description"]  # meta_desc can be null
        meta_desc = meta_desc if meta_desc is not None else "No meta description"
        article_url = article_details[i]["full_url"]
        content_category = article_details[i]["content_category"]
        article_category_names = article_details[i]["article_category_names"]
        page_views = article_details[i]["page_views"]

        print(f"Checking {article_title} now...")
        # Set up Inputs
        inputs = {
            "article_inputs": {
                "article_id": article_id,
                "article_title": article_title,
                "article_url": article_url,
                "content_category": content_category,
                "article_category_names": article_category_names,
                "page_views": page_views,
                "article_content": article_content,
                "meta_desc": meta_desc,
>>>>>>> c6294a62
            },
            "article_evaluation": {
                "reasons_for_irrelevant_title": reasons_for_irrelevant_title,
                "reasons_for_irrelevant_meta_desc": reasons_for_irrelevant_meta_desc,
                "reasons_for_poor_readability": reasons_for_poor_readability,
                "reasons_for_improving_writing_style": reasons_for_improving_writing_style,
            },
            "optimised_article_output": {
                "researcher_keypoints": [],
            },
            "user_flags": return_optimisation_flags(article),
            "llm_agents": {
                "researcher_agent": researcher_agent,
                "compiler_agent": compiler_agent,
                "content_optimisation_agent": content_optimisation_agent,
                "writing_optimisation_agent": writing_optimisation_agent,
                "title_optimisation_agent": title_optimisation_agent,
                "meta_desc_optimisation_agent": meta_desc_optimisation_agent,
                "readability_optimisation_agent": readability_optimisation_agent,
                "personality_evaluation_agent": personality_evaluation_agent,
            },
        }

        result = execute_graph(app, inputs)

        article_inputs = [
            article_id.pop(),  # article_id. article_id.pop() is used as openpyxl cannot handle list inputs
            article_url,  # url
            # Article title optimisation
            article_flags["flag_for_title_optimisation"],  # Overall title flag
            reasons_for_irrelevant_title,  # Reasons for irrelevant title from evaluation step
            (
                result["optimised_article_output"]["optimised_article_title"][0]
                if article_flags["flag_for_title_optimisation"]
                else None
            ),  # Optimised title 1
            (
                result["optimised_article_output"]["optimised_article_title"][1]
                if article_flags["flag_for_title_optimisation"]
                else None
            ),  # Optimised title 2
            (
                result["optimised_article_output"]["optimised_article_title"][2]
                if article_flags["flag_for_title_optimisation"]
                else None
            ),  # Optimised title 3
            None,  # Title chosen (user to choose 1 from: Title 1, Title 2, Title 3 or ‘Write your own’)
            None,  # Optional: Title written by user (free text for user to add only if ‘Write your own’ is chosen)
            # Article meta desc optimisation
            article_flags["flag_for_meta_desc_optimisation"],  # Overall meta desc flag
            reasons_for_irrelevant_meta_desc,  # Reasons for irrelevant meta desc from evaluation step
            (
                result["optimised_article_output"]["optimised_meta_desc"][0]
                if article_flags["flag_for_meta_desc_optimisation"]
                else None
            ),  # Optimised meta desc 1
            (
                result["optimised_article_output"]["optimised_meta_desc"][1]
                if article_flags["flag_for_meta_desc_optimisation"]
                else None
            ),  # Optimised meta desc 2
            (
                result["optimised_article_output"]["optimised_meta_desc"][2]
                if article_flags["flag_for_meta_desc_optimisation"]
                else None
            ),  # Optimised meta desc 3
            None,  # Meta Description chosen (user to choose 1 from: Meta Description 1, Meta Description 2, Meta Description 3 or ‘Write your own’)
            None,  # Optional: meta description written by user (free text for user to add only if ‘Write your own’ is chosen)
            # Article writing optimisation
            article_flags["flag_for_writing_optimisation"],  # Overall content flag
            (
                result["optimised_article_output"]["optimised_writing"]
                if article_flags["flag_for_writing_optimisation"]
                else None
            ),  # Rewritten article content (should be a link)
            None,  # Optimised changes summary (could be nil)
            None,  # User approval for optimised article (Y/N)
            None,  # User attached updated article
            # Note that reasons_for_poor_readability and reasons_for_improving_writing_style are not included as it complicates the llm prompt, leading to poorer performance.
        ]

        store_optimised_outputs(
            USER_ANNOTATION, OPTIMISATION_SHEET_NAME, article_inputs
        )


def harmonise_articles(app):
    # Opening the excel contents
    optimization_check = pd.ExcelFile(USER_ANNOTATION)

    # Setting df to the User Annotation sheets for article harmonisation
    # df = optimization_check.parse('User Annotation (to combine)')
    df = optimization_check.parse("harmonise_test")

    # Removing all articles not flagged for combination
    df = df[df["Action"] == "Combine"]

    # Determining all unique group numbers
    group_numbers = df["group_number"].unique()

    # Determining the number of unique groups
    unique_group_num = len(group_numbers)
    print("Num of groups to harmonise: ", unique_group_num)

    # For loop iterating through each unique group flagged for harmonisation
    for group_num in group_numbers:
        # Defining articles of specific group
        grouped_articles_to_harmonise = df[df["group_number"] == group_num]

        # Determining if number of unique sub-groups
        sub_group_numbers = df["Subgroup"].unique()
        num_of_sub_groups = len(sub_group_numbers)
        print(f"Num of sub groups in group {group_num}: {num_of_sub_groups}")

        # For loop iterating through each sub group in a specific group flagged for harmonisation
        for sub_group_num in sub_group_numbers:
            # Extracting all rows in df in this subgroup
            subgrouped_articles = grouped_articles_to_harmonise[
                grouped_articles_to_harmonise["Subgroup"] == sub_group_num
            ]

            # Number of rows in subgroup
            num_of_articles_in_sub_grp = len(subgrouped_articles)

            # Extracting group contents for Excel
            article_group_number = group_num
            article_sub_group = sub_group_num
            article_group_description = subgrouped_articles.iloc[0]["group_description"]
            article_sub_group_ids = []
            article_sub_group_urls = []

            # Extracting additional group contents for the graph
            article_group_content_category = subgrouped_articles.iloc[0][
                "content_category"
            ]
            article_group_category_names = subgrouped_articles.iloc[0][
                "article_category_names"
            ]
            article_sub_group_page_views = []
            article_sub_group_additional_inputs = ""
            article_sub_group_titles = []

            # For loop iterating through each article in the sub group
            for article_idx in range(num_of_articles_in_sub_grp):
                # Extracting article row
                article = subgrouped_articles.iloc[article_idx]

                # Extracting article details
                article_id = article["article_id"]
                article_url = article["url"]
                article_page_views = article["page_views"]
                # If additional input cell in the Excel sheet is empty, it returns nan, which is of float type. Hence, if it's a float type, we set it to "".
                article_additional_inputs = (
                    article["User: additional content to add for harmonisation"]
                    if isinstance(
                        article["User: additional content to add for harmonisation"]
                    )
                    != float
                    else ""
                )
                article_title = article["title"]

                # Appending article id to article_sub_group_ids
                article_sub_group_ids.append(article_id)

                # Appending article url to article_sub_group_urls
                article_sub_group_urls.append(article_url)

                # Appending article page views to article_sub_group_page_views
                article_sub_group_page_views.append(article_page_views)

                # Appending article title to article_sub_group_titles
                article_sub_group_titles.append(article_title)

                # Concatenating additional inputs to article_sub_group_additional_inputs
                if article_sub_group_additional_inputs == "":
                    article_sub_group_additional_inputs += article_additional_inputs
                else:
                    article_sub_group_additional_inputs += (
                        f"\n\n{article_additional_inputs}"
                    )

            inputs = {
                "article_rewriting_tries": 0,
                "original_article_inputs": {
                    "article_id": article_sub_group_ids,
                    "article_title": article_sub_group_titles,
                    "article_content": concat_headers_to_content(article_sub_group_ids),
                    "article_url": article_sub_group_urls,
                    "content_category": article_group_content_category,
                    "article_category_names": article_group_category_names,
                    "page_views": article_sub_group_page_views,
                    "additional_input": article_sub_group_additional_inputs,
                },
                "optimised_article_output": {
                    "researcher_keypoints": [],
                },
                "user_flags": return_optimisation_flags(article),
                "llm_agents": {
                    "researcher_agent": researcher_agent,
                    "compiler_agent": compiler_agent,
                    "content_optimisation_agent": content_optimisation_agent,
                    "writing_optimisation_agent": writing_optimisation_agent,
                    "title_optimisation_agent": title_optimisation_agent,
                    "meta_desc_optimisation_agent": meta_desc_optimisation_agent,
                    "readability_optimisation_agent": readability_optimisation_agent,
                    "personality_evaluation_agent": personality_evaluation_agent,
                },
            }

        result = execute_graph(app, inputs)

        article_inputs = [
            article_group_number,  # Group Number
            article_sub_group,  # Subgroup
            article_group_description,  # Group Description
            str(article_sub_group_ids),  # Article ids
            str(article_sub_group_urls),  # Article urls
            # Article title optimisation
            result["optimised_article_output"]["optimised_article_title"][
                0
            ],  # Optimised title 1
            result["optimised_article_output"]["optimised_article_title"][
                1
            ],  # Optimised title 2
            result["optimised_article_output"]["optimised_article_title"][
                2
            ],  # Optimised title 3
            None,  # Title chosen (user to choose 1 from: Title 1, Title 2, Title 3 or ‘Write your own’)
            None,  # Optional: Title written by user (free text for user to add only if ‘Write your own’ is chosen)
            # Article meta desc optimisation
            result["optimised_article_output"]["optimised_meta_desc"][
                0
            ],  # Optimised meta desc 1
            result["optimised_article_output"]["optimised_meta_desc"][
                1
            ],  # Optimised meta desc 2
            result["optimised_article_output"]["optimised_meta_desc"][
                2
            ],  # Optimised meta desc 3
            None,  # Meta Description chosen (user to choose 1 from: Meta Description 1, Meta Description 2, Meta Description 3 or ‘Write your own’)
            None,  # Optional: meta description written by user (free text for user to add only if ‘Write your own’ is chosen)
            # Article writing optimisation
            result["optimised_article_output"][
                "optimised_writing"
            ],  # Rewritten article content (should be a link)
            None,  # Optimised changes summary (could be nil)
            None,  # User approval for optimised article (Y/N)
            None,  # User attached updated article
        ]

        store_optimised_outputs(
            USER_ANNOTATION, HARMONISATION_SHEET_NAME, article_inputs
        )


if __name__ == "__main__":
    # starting up the respective llm agents
    researcher_agent = start_llm(MODEL, ROLES.RESEARCHER)
    compiler_agent = start_llm(MODEL, ROLES.COMPILER)
    meta_desc_optimisation_agent = start_llm(MODEL, ROLES.META_DESC, temperature=0.5)
    title_optimisation_agent = start_llm(MODEL, ROLES.TITLE, temperature=0.5)
    content_optimisation_agent = start_llm(MODEL, ROLES.CONTENT_OPTIMISATION)
<<<<<<< HEAD
    writing_optimisation_agent = start_llm(
        MODEL, ROLES.WRITING_OPTIMISATION, temperature=0.6
=======
    writing_optimisation_agent = start_llm(MODEL, ROLES.WRITING_OPTIMISATION)
    readability_evaluation_agent = start_llm(
        MODEL, ROLES.READABILITY_OPTIMISATION, temperature=0.3
>>>>>>> c6294a62
    )
    personality_evaluation_agent = start_llm(MODEL, ROLES.PERSONALITY_EVALUATION)
    readability_optimisation_agent = start_llm(
        MODEL, ROLES.READABILITY_OPTIMISATION, temperature=0.5
    )
<<<<<<< HEAD
=======

    if isinstance(stategraph.get("article_inputs")["article_title"], list):
        processed_input_articles = concat_headers_to_content(
            stategraph.get("article_inputs")["article_title"]
        )
    else:
        processed_input_articles = concat_headers_to_content(
            [stategraph.get("article_inputs")["article_title"]]
        )

    for i in processed_input_articles:
        print(i)

    # Dictionary with the variouse input keys and items
    inputs = {
        "article_rewriting_tries": 0,
        "article_evaluation": stategraph,
        "original_article_inputs": {"article_content": processed_input_articles},
        "optimised_article_output": {
            "researcher_keypoints": [],
            "article_researcher_counter": 0,
        },
        "user_flags": {
            "flag_for_content_optimisation": True,
            "flag_for_writing_optimisation": True,
            "flag_for_title_optimisation": True,
            "flag_for_meta_desc_optimisation": True,
        },
        "llm_agents": {
            "researcher_agent": researcher_agent,
            "compiler_agent": compiler_agent,
            "content_optimisation_agent": content_optimisation_agent,
            "writing_optimisation_agent": writing_optimisation_agent,
            "title_optimisation_agent": title_optimisation_agent,
            "meta_desc_optimisation_agent": meta_desc_optimisation_agent,
            "readability_optimisation_agent": readability_optimisation_agent,
            "readability_evaluation_agent": readability_evaluation_agent,
            "personality_evaluation_agent": personality_evaluation_agent,
        },
    }

    result = execute_graph(app, inputs)

    # Prints the various checks
    print_checks(result, MODEL)

    return result


def main(article_list: list[str], setting: str = "title") -> TypedDict:
    num_of_articles = len(article_list)

    match num_of_articles:
        case 0:
            raise ValueError("You need to have at least 1 article as input")
        case 1:
            evaluation_stategraph = start_article_evaluation(
                articles=article_list, setting=setting
            )
        case _:
            if setting == "title":
                evaluation_stategraph = {
                    "article_inputs": {"article_title": article_list}
                }
            elif setting == "filename":
                articles_idx = get_article_list_indexes(article_list, setting)
                article_titles = get_article_titles(articles_idx)
                evaluation_stategraph = {
                    "article_inputs": {"article_title": article_titles}
                }

    res = start_article_harmonisation(stategraph=evaluation_stategraph)

    return res
>>>>>>> c6294a62

    app = build_graph()

    optimise_articles(app)<|MERGE_RESOLUTION|>--- conflicted
+++ resolved
@@ -1,84 +1,6 @@
 import pandas as pd
 from agents.enums import ROLES
 from agents.models import start_llm
-<<<<<<< HEAD
-from config import settings
-from harmonisation import build_graph
-from utils.excel_extractor import return_optimisation_flags, store_optimised_outputs
-from utils.formatters import concat_headers_to_content
-from utils.graphs import execute_graph
-
-# Declaring model to use
-MODEL = settings.MODEL_NAME
-
-# File path to user annotation Excel file
-USER_ANNOTATION = "article-harmonisation/data/optimization_checks/Stage 1 user annotation for HPB (Updated).xlsx"
-
-OPTIMISATION_SHEET_NAME = "Article Optimisation Output"
-HARMONISATION_SHEET_NAME = "Article Harmonisation Output"
-
-
-def optimise_articles(app):
-    # Opening the excel contents
-    optimization_check = pd.ExcelFile(USER_ANNOTATION)
-
-    # Setting df to the User Annotation sheets for article optimisation
-    # df = optimization_check.parse('User Annotation (to optimise)')
-    df = optimization_check.parse("optimise_test")
-
-    # Removing all articles not requiring any type of optimisation
-    print(len(df))
-    df = df[df["overall flags"]]
-
-    print("Num of articles to optimise: ", len(df))
-    num_of_articles_in_df = len(df)
-
-    for article_idx in range(num_of_articles_in_df):
-        # Extracting article contents
-        article = df.iloc[article_idx]
-
-        # Extracting article title for original_article_inputs
-        article_id = [
-            article["article_id"]
-        ]  # Note that article_id needs to be in a list
-        article_title = [
-            article["title"]
-        ]  # Note that article_title needs to be in a list
-        article_content = concat_headers_to_content(article_id)
-        article_url = article["url"]
-        article_content_category = article["content category"]
-        article_category_names = article["article category names"]
-        article_page_views = article["page views"]
-        article_additional_input = article[
-            "User: additional content to add for harmonisation"
-        ]
-
-        # Extracting article title for article_evaluation
-        reasons_for_irrelevant_title = article["reason for irrelevant title"]
-        reasons_for_irrelevant_meta_desc = article[
-            "reason for irrelevant meta description"
-        ]
-        reasons_for_poor_readability = article["reason for poor readability"]
-        reasons_for_improving_writing_style = article[
-            "reason for improving writing style"
-        ]
-
-        # Determines which optimisation steps are flagged by user
-        article_flags = return_optimisation_flags(article)
-
-        # Dictionary with the various input keys and items
-        inputs = {
-            "article_rewriting_tries": 0,
-            "original_article_inputs": {
-                "article_id": article_id,
-                "article_content": article_content,
-                "article_title": article_title,
-                "article_url": article_url,
-                "content_category": article_content_category,
-                "article_category_names": article_category_names,
-                "page_views": article_page_views,
-                "additional_input": article_additional_input,
-=======
 from checks import ChecksState, create_checks_graph
 from harmonisation import (
     RewritingState,
@@ -147,18 +69,13 @@
                 "page_views": page_views,
                 "article_content": article_content,
                 "meta_desc": meta_desc,
->>>>>>> c6294a62
-            },
-            "article_evaluation": {
-                "reasons_for_irrelevant_title": reasons_for_irrelevant_title,
-                "reasons_for_irrelevant_meta_desc": reasons_for_irrelevant_meta_desc,
-                "reasons_for_poor_readability": reasons_for_poor_readability,
-                "reasons_for_improving_writing_style": reasons_for_improving_writing_style,
-            },
-            "optimised_article_output": {
-                "researcher_keypoints": [],
-            },
-            "user_flags": return_optimisation_flags(article),
+            },
+            "content_flags": {},
+            "title_flags": {},
+            "meta_flags": {},
+            "content_judge": {},
+            "title_judge": {},
+            "meta_judge": {},
             "llm_agents": {
                 "researcher_agent": researcher_agent,
                 "compiler_agent": compiler_agent,
@@ -171,192 +88,129 @@
             },
         }
 
-        result = execute_graph(app, inputs)
-
-        article_inputs = [
-            article_id.pop(),  # article_id. article_id.pop() is used as openpyxl cannot handle list inputs
-            article_url,  # url
-            # Article title optimisation
-            article_flags["flag_for_title_optimisation"],  # Overall title flag
-            reasons_for_irrelevant_title,  # Reasons for irrelevant title from evaluation step
-            (
-                result["optimised_article_output"]["optimised_article_title"][0]
-                if article_flags["flag_for_title_optimisation"]
-                else None
-            ),  # Optimised title 1
-            (
-                result["optimised_article_output"]["optimised_article_title"][1]
-                if article_flags["flag_for_title_optimisation"]
-                else None
-            ),  # Optimised title 2
-            (
-                result["optimised_article_output"]["optimised_article_title"][2]
-                if article_flags["flag_for_title_optimisation"]
-                else None
-            ),  # Optimised title 3
-            None,  # Title chosen (user to choose 1 from: Title 1, Title 2, Title 3 or ‘Write your own’)
-            None,  # Optional: Title written by user (free text for user to add only if ‘Write your own’ is chosen)
-            # Article meta desc optimisation
-            article_flags["flag_for_meta_desc_optimisation"],  # Overall meta desc flag
-            reasons_for_irrelevant_meta_desc,  # Reasons for irrelevant meta desc from evaluation step
-            (
-                result["optimised_article_output"]["optimised_meta_desc"][0]
-                if article_flags["flag_for_meta_desc_optimisation"]
-                else None
-            ),  # Optimised meta desc 1
-            (
-                result["optimised_article_output"]["optimised_meta_desc"][1]
-                if article_flags["flag_for_meta_desc_optimisation"]
-                else None
-            ),  # Optimised meta desc 2
-            (
-                result["optimised_article_output"]["optimised_meta_desc"][2]
-                if article_flags["flag_for_meta_desc_optimisation"]
-                else None
-            ),  # Optimised meta desc 3
-            None,  # Meta Description chosen (user to choose 1 from: Meta Description 1, Meta Description 2, Meta Description 3 or ‘Write your own’)
-            None,  # Optional: meta description written by user (free text for user to add only if ‘Write your own’ is chosen)
-            # Article writing optimisation
-            article_flags["flag_for_writing_optimisation"],  # Overall content flag
-            (
-                result["optimised_article_output"]["optimised_writing"]
-                if article_flags["flag_for_writing_optimisation"]
-                else None
-            ),  # Rewritten article content (should be a link)
-            None,  # Optimised changes summary (could be nil)
-            None,  # User approval for optimised article (Y/N)
-            None,  # User attached updated article
-            # Note that reasons_for_poor_readability and reasons_for_improving_writing_style are not included as it complicates the llm prompt, leading to poorer performance.
-        ]
-
-        store_optimised_outputs(
-            USER_ANNOTATION, OPTIMISATION_SHEET_NAME, article_inputs
+        response = execute_graph(app, inputs)
+        del response["llm_agents"]
+    return response
+
+
+def start_article_harmonisation(stategraph: ChecksState):
+    # Declaring dictionary with all nodes
+    nodes = {
+        "researcher_node": researcher_node,
+        "compiler_node": compiler_node,
+        "content_guidelines_optimisation_node": content_guidelines_optimisation_node,
+        "writing_guidelines_optimisation_node": writing_guidelines_optimisation_node,
+        "title_optimisation_node": title_optimisation_node,
+        "meta_description_optimisation_node": meta_description_optimisation_node,
+    }
+
+    # Declaring dictionary with all edges
+    edges = {
+        START: ["researcher_node"],
+        "content_guidelines_optimisation_node": [
+            "writing_guidelines_optimisation_node"
+        ],
+        "meta_description_optimisation_node": [END],
+    }
+
+    # Declaring dictionary with all conditional edges
+    # Example element in conditional edge dictionary: {"name of node": (conditional edge function, path map)}
+    conditional_edges = {
+        "researcher_node": (
+            check_for_compiler,
+            {
+                "researcher_node": "researcher_node",
+                "compiler_node": "compiler_node",
+                "content_guidelines_optimisation_node": "content_guidelines_optimisation_node",
+            },
+        ),
+        "compiler_node": (
+            decide_next_optimisation_node,
+            {
+                "content_guidelines_optimisation_node": "content_guidelines_optimisation_node",
+                "title_optimisation_node": "title_optimisation_node",
+                "meta_description_optimisation_node": "meta_description_optimisation_node",
+                END: END,
+            },
+        ),
+        "writing_guidelines_optimisation_node": (
+            decide_next_optimisation_node,
+            {
+                "title_optimisation_node": "title_optimisation_node",
+                "meta_description_optimisation_node": "meta_description_optimisation_node",
+                END: END,
+            },
+        ),
+        "title_optimisation_node": (
+            decide_next_optimisation_node,
+            {
+                "meta_description_optimisation_node": "meta_description_optimisation_node",
+                END: END,
+            },
+        ),
+    }
+
+    app = create_graph(RewritingState, nodes, edges, conditional_edges)
+
+    # Save Graph
+    draw_graph(
+        app, f"{ROOT_DIR}/article-harmonisation/docs/images/article_rewriting_flow.png"
+    )
+
+    # starting up the respective llm agents
+    researcher_agent = start_llm(MODEL, ROLES.RESEARCHER)
+    compiler_agent = start_llm(MODEL, ROLES.COMPILER)
+    meta_desc_optimisation_agent = start_llm(MODEL, ROLES.META_DESC)
+    title_optimisation_agent = start_llm(MODEL, ROLES.TITLE)
+    content_optimisation_agent = start_llm(MODEL, ROLES.CONTENT_OPTIMISATION)
+    writing_optimisation_agent = start_llm(MODEL, ROLES.WRITING_OPTIMISATION)
+    readability_evaluation_agent = start_llm(
+        MODEL, ROLES.READABILITY_OPTIMISATION, temperature=0.3
+    )
+    personality_evaluation_agent = start_llm(MODEL, ROLES.PERSONALITY_EVALUATION)
+    readability_optimisation_agent = start_llm(
+        MODEL, ROLES.READABILITY_OPTIMISATION, temperature=0.5
+    )
+
+    if isinstance(stategraph.get("article_inputs")["article_title"], list):
+        processed_input_articles = concat_headers_to_content(
+            stategraph.get("article_inputs")["article_title"]
         )
-
-
-def harmonise_articles(app):
-    # Opening the excel contents
-    optimization_check = pd.ExcelFile(USER_ANNOTATION)
-
-    # Setting df to the User Annotation sheets for article harmonisation
-    # df = optimization_check.parse('User Annotation (to combine)')
-    df = optimization_check.parse("harmonise_test")
-
-    # Removing all articles not flagged for combination
-    df = df[df["Action"] == "Combine"]
-
-    # Determining all unique group numbers
-    group_numbers = df["group_number"].unique()
-
-    # Determining the number of unique groups
-    unique_group_num = len(group_numbers)
-    print("Num of groups to harmonise: ", unique_group_num)
-
-    # For loop iterating through each unique group flagged for harmonisation
-    for group_num in group_numbers:
-        # Defining articles of specific group
-        grouped_articles_to_harmonise = df[df["group_number"] == group_num]
-
-        # Determining if number of unique sub-groups
-        sub_group_numbers = df["Subgroup"].unique()
-        num_of_sub_groups = len(sub_group_numbers)
-        print(f"Num of sub groups in group {group_num}: {num_of_sub_groups}")
-
-        # For loop iterating through each sub group in a specific group flagged for harmonisation
-        for sub_group_num in sub_group_numbers:
-            # Extracting all rows in df in this subgroup
-            subgrouped_articles = grouped_articles_to_harmonise[
-                grouped_articles_to_harmonise["Subgroup"] == sub_group_num
-            ]
-
-            # Number of rows in subgroup
-            num_of_articles_in_sub_grp = len(subgrouped_articles)
-
-            # Extracting group contents for Excel
-            article_group_number = group_num
-            article_sub_group = sub_group_num
-            article_group_description = subgrouped_articles.iloc[0]["group_description"]
-            article_sub_group_ids = []
-            article_sub_group_urls = []
-
-            # Extracting additional group contents for the graph
-            article_group_content_category = subgrouped_articles.iloc[0][
-                "content_category"
-            ]
-            article_group_category_names = subgrouped_articles.iloc[0][
-                "article_category_names"
-            ]
-            article_sub_group_page_views = []
-            article_sub_group_additional_inputs = ""
-            article_sub_group_titles = []
-
-            # For loop iterating through each article in the sub group
-            for article_idx in range(num_of_articles_in_sub_grp):
-                # Extracting article row
-                article = subgrouped_articles.iloc[article_idx]
-
-                # Extracting article details
-                article_id = article["article_id"]
-                article_url = article["url"]
-                article_page_views = article["page_views"]
-                # If additional input cell in the Excel sheet is empty, it returns nan, which is of float type. Hence, if it's a float type, we set it to "".
-                article_additional_inputs = (
-                    article["User: additional content to add for harmonisation"]
-                    if isinstance(
-                        article["User: additional content to add for harmonisation"]
-                    )
-                    != float
-                    else ""
-                )
-                article_title = article["title"]
-
-                # Appending article id to article_sub_group_ids
-                article_sub_group_ids.append(article_id)
-
-                # Appending article url to article_sub_group_urls
-                article_sub_group_urls.append(article_url)
-
-                # Appending article page views to article_sub_group_page_views
-                article_sub_group_page_views.append(article_page_views)
-
-                # Appending article title to article_sub_group_titles
-                article_sub_group_titles.append(article_title)
-
-                # Concatenating additional inputs to article_sub_group_additional_inputs
-                if article_sub_group_additional_inputs == "":
-                    article_sub_group_additional_inputs += article_additional_inputs
-                else:
-                    article_sub_group_additional_inputs += (
-                        f"\n\n{article_additional_inputs}"
-                    )
-
-            inputs = {
-                "article_rewriting_tries": 0,
-                "original_article_inputs": {
-                    "article_id": article_sub_group_ids,
-                    "article_title": article_sub_group_titles,
-                    "article_content": concat_headers_to_content(article_sub_group_ids),
-                    "article_url": article_sub_group_urls,
-                    "content_category": article_group_content_category,
-                    "article_category_names": article_group_category_names,
-                    "page_views": article_sub_group_page_views,
-                    "additional_input": article_sub_group_additional_inputs,
-                },
-                "optimised_article_output": {
-                    "researcher_keypoints": [],
-                },
-                "user_flags": return_optimisation_flags(article),
-                "llm_agents": {
-                    "researcher_agent": researcher_agent,
-                    "compiler_agent": compiler_agent,
-                    "content_optimisation_agent": content_optimisation_agent,
-                    "writing_optimisation_agent": writing_optimisation_agent,
-                    "title_optimisation_agent": title_optimisation_agent,
-                    "meta_desc_optimisation_agent": meta_desc_optimisation_agent,
-                    "readability_optimisation_agent": readability_optimisation_agent,
-                    "personality_evaluation_agent": personality_evaluation_agent,
-                },
-            }
+    else:
+        processed_input_articles = concat_headers_to_content(
+            [stategraph.get("article_inputs")["article_title"]]
+        )
+
+    for i in processed_input_articles:
+        print(i)
+
+    # Dictionary with the variouse input keys and items
+    inputs = {
+        "article_rewriting_tries": 0,
+        "article_evaluation": stategraph,
+        "original_article_inputs": {"article_content": processed_input_articles},
+        "optimised_article_output": {
+            "researcher_keypoints": [],
+            "article_researcher_counter": 0,
+        },
+        "user_flags": {
+            "flag_for_content_optimisation": True,
+            "flag_for_writing_optimisation": True,
+            "flag_for_title_optimisation": True,
+            "flag_for_meta_desc_optimisation": True,
+        },
+        "llm_agents": {
+            "researcher_agent": researcher_agent,
+            "compiler_agent": compiler_agent,
+            "content_optimisation_agent": content_optimisation_agent,
+            "writing_optimisation_agent": writing_optimisation_agent,
+            "title_optimisation_agent": title_optimisation_agent,
+            "meta_desc_optimisation_agent": meta_desc_optimisation_agent,
+            "readability_optimisation_agent": readability_optimisation_agent,
+            "readability_evaluation_agent": readability_evaluation_agent,
+            "personality_evaluation_agent": personality_evaluation_agent,
+        },
+    }
 
         result = execute_graph(app, inputs)
 
@@ -411,96 +265,13 @@
     meta_desc_optimisation_agent = start_llm(MODEL, ROLES.META_DESC, temperature=0.5)
     title_optimisation_agent = start_llm(MODEL, ROLES.TITLE, temperature=0.5)
     content_optimisation_agent = start_llm(MODEL, ROLES.CONTENT_OPTIMISATION)
-<<<<<<< HEAD
     writing_optimisation_agent = start_llm(
         MODEL, ROLES.WRITING_OPTIMISATION, temperature=0.6
-=======
-    writing_optimisation_agent = start_llm(MODEL, ROLES.WRITING_OPTIMISATION)
-    readability_evaluation_agent = start_llm(
-        MODEL, ROLES.READABILITY_OPTIMISATION, temperature=0.3
->>>>>>> c6294a62
     )
     personality_evaluation_agent = start_llm(MODEL, ROLES.PERSONALITY_EVALUATION)
     readability_optimisation_agent = start_llm(
         MODEL, ROLES.READABILITY_OPTIMISATION, temperature=0.5
     )
-<<<<<<< HEAD
-=======
-
-    if isinstance(stategraph.get("article_inputs")["article_title"], list):
-        processed_input_articles = concat_headers_to_content(
-            stategraph.get("article_inputs")["article_title"]
-        )
-    else:
-        processed_input_articles = concat_headers_to_content(
-            [stategraph.get("article_inputs")["article_title"]]
-        )
-
-    for i in processed_input_articles:
-        print(i)
-
-    # Dictionary with the variouse input keys and items
-    inputs = {
-        "article_rewriting_tries": 0,
-        "article_evaluation": stategraph,
-        "original_article_inputs": {"article_content": processed_input_articles},
-        "optimised_article_output": {
-            "researcher_keypoints": [],
-            "article_researcher_counter": 0,
-        },
-        "user_flags": {
-            "flag_for_content_optimisation": True,
-            "flag_for_writing_optimisation": True,
-            "flag_for_title_optimisation": True,
-            "flag_for_meta_desc_optimisation": True,
-        },
-        "llm_agents": {
-            "researcher_agent": researcher_agent,
-            "compiler_agent": compiler_agent,
-            "content_optimisation_agent": content_optimisation_agent,
-            "writing_optimisation_agent": writing_optimisation_agent,
-            "title_optimisation_agent": title_optimisation_agent,
-            "meta_desc_optimisation_agent": meta_desc_optimisation_agent,
-            "readability_optimisation_agent": readability_optimisation_agent,
-            "readability_evaluation_agent": readability_evaluation_agent,
-            "personality_evaluation_agent": personality_evaluation_agent,
-        },
-    }
-
-    result = execute_graph(app, inputs)
-
-    # Prints the various checks
-    print_checks(result, MODEL)
-
-    return result
-
-
-def main(article_list: list[str], setting: str = "title") -> TypedDict:
-    num_of_articles = len(article_list)
-
-    match num_of_articles:
-        case 0:
-            raise ValueError("You need to have at least 1 article as input")
-        case 1:
-            evaluation_stategraph = start_article_evaluation(
-                articles=article_list, setting=setting
-            )
-        case _:
-            if setting == "title":
-                evaluation_stategraph = {
-                    "article_inputs": {"article_title": article_list}
-                }
-            elif setting == "filename":
-                articles_idx = get_article_list_indexes(article_list, setting)
-                article_titles = get_article_titles(articles_idx)
-                evaluation_stategraph = {
-                    "article_inputs": {"article_title": article_titles}
-                }
-
-    res = start_article_harmonisation(stategraph=evaluation_stategraph)
-
-    return res
->>>>>>> c6294a62
 
     app = build_graph()
 
