--- conflicted
+++ resolved
@@ -1,12 +1,6 @@
 from typing import Annotated, TypedDict
 
 import pandas as pd
-<<<<<<< HEAD
-from agents.enums import MODELS, ROLES
-from agents.models import LLMInterface, start_llm
-from config import settings
-from langgraph.graph import END, START
-=======
 from agents.enums import ROLES
 from agents.models import start_llm
 from config import settings
@@ -21,62 +15,18 @@
     TitleFlags,
     TitleJudge,
 )
->>>>>>> 78e941e1
 from utils.evaluations import calculate_readability
 from utils.graphs import create_graph, draw_graph, execute_graph
 from utils.paths import get_root_dir
 from utils.reducers import merge_dict
-<<<<<<< HEAD
 
 # Declaring maximum new tokens
 MAX_NEW_TOKENS = settings.MAX_NEW_TOKENS
 
 # Declaring model to use
-MODEL = MODELS("llama3").name
-
-
-class ContentFlags(TypedDict):
-    is_unreadable: bool
-    low_words_count: bool
-
-
-class ContentJudge(TypedDict):
-    readability: str
-    structure: str
-
-
-class TitleFlags(TypedDict):
-    long_title: bool
-
-=======
-
-# Declaring maximum new tokens
-MAX_NEW_TOKENS = settings.MAX_NEW_TOKENS
-
-# Declaring model to use
 MODEL = settings.MODEL_NAME
->>>>>>> 78e941e1
-
-class TitleJudge(TypedDict):
-    title: str
-
-<<<<<<< HEAD
-
-class MetaFlags(TypedDict):
-    not_within_word_count: bool
-
-
-class MetaJudge(TypedDict):
-    meta_desc: str
-
-
-class LLMAgents(TypedDict):
-    evaluation_agent: LLMInterface
-    explanation_agent: LLMInterface
-
-
-=======
->>>>>>> 78e941e1
+
+
 class ChecksState(TypedDict):
     """This class contains the different keys relevant to the project. It inherits from the TypedDict class.
 
@@ -105,20 +55,12 @@
     meta_judge: Annotated[MetaJudge, merge_dict]
 
     # Agents
-<<<<<<< HEAD
-    llm_agents: LLMAgents
+    llm_agents: ChecksAgents
 
 
 def content_evaluation_rules_node(state: ChecksState) -> dict:
-    article_content = state.get("article_content", "")
-=======
-    llm_agents: ChecksAgents
-
-
-def content_evaluation_rules_node(state: ChecksState) -> dict:
     article_content = state.get("article_inputs")["article_content"]
     content_category = state.get("article_inputs")["content_category"]
->>>>>>> 78e941e1
     content_flags = state.get("content_flags", {})
 
     # Check readability -
@@ -157,24 +99,14 @@
 
 
 def content_explanation_node(state: ChecksState) -> dict:
-<<<<<<< HEAD
-    article_content = state.get("article_content", "")
-=======
-    article_content = state.get("article_inputs")["article_content"]
->>>>>>> 78e941e1
+    article_content = state.get("article_inputs")["article_content"]
     content_flags = state.get("content_flags", {})
     content_judge = state.get("content_judge", {})
 
     # Explain Poor Readability based on Readability Matrix - Low Priority
-<<<<<<< HEAD
-    readabilty = content_flags.get("is_unreadable", False)
-
-    if readabilty:
-=======
     readability = content_flags.get("is_unreadable", False)
 
     if readability:
->>>>>>> 78e941e1
         explanation_agent = state.get("llm_agents")["explanation_agent"]
         readability_explanation = explanation_agent.evaluate_content(
             article_content, choice="readability"
@@ -185,11 +117,7 @@
 
 
 def content_evaluation_llm_node(state: ChecksState) -> dict:
-<<<<<<< HEAD
-    article_content = state.get("article_content", "")
-=======
-    article_content = state.get("article_inputs")["article_content"]
->>>>>>> 78e941e1
+    article_content = state.get("article_inputs")["article_content"]
     content_judge = state.get("content_judge", {})
     content_evaluation_agent = state.get("llm_agents")["evaluation_agent"]
 
@@ -202,22 +130,11 @@
     )
     content_judge["structure"] = content_structure_eval
 
-<<<<<<< HEAD
-    # Check whether the writing guideline is followed given the tagged topic
-    # Refer to Content Playbook - https://drive.google.com/file/d/1I6k4FDiX8zsARs4DAPnkhbtUl71K-bhv/view
-    # TODO: Write up the functions and prompts that are category specific
-    pass
-=======
->>>>>>> 78e941e1
     return {"content_judge": content_judge}
 
 
 def title_evaluation_rules_node(state: ChecksState) -> dict:
-<<<<<<< HEAD
-    article_title = state.get("article_title", "")
-=======
     article_title = state.get("article_inputs")["article_title"]
->>>>>>> 78e941e1
     title_flags = state.get("title_flags", {})
 
     # Not Within Page Title Char Count - Up to 70 Characters
@@ -235,13 +152,8 @@
 
 
 def title_evaluation_llm_node(state: ChecksState) -> dict:
-<<<<<<< HEAD
-    article_title = state.get("article_title", "")
-    article_content = state.get("article_content", "")
-=======
     article_title = state.get("article_inputs")["article_title"]
     article_content = state.get("article_inputs")["article_content"]
->>>>>>> 78e941e1
     title_judge = state.get("title_judge", {})
 
     # Irrelevant Page Title
@@ -255,11 +167,7 @@
 
 
 def meta_desc_evaluation_rules_node(state: ChecksState) -> dict:
-<<<<<<< HEAD
-    meta_desc = state.get("meta_desc", "")
-=======
     meta_desc = state.get("article_inputs")["meta_desc"]
->>>>>>> 78e941e1
     meta_flags = state.get("meta_flags", {})
 
     # Not Within Meta Description Char Count - Between 70 and 160 characters
@@ -276,13 +184,8 @@
 
 
 def meta_desc_evaluation_llm_node(state: ChecksState) -> dict:
-<<<<<<< HEAD
-    meta_desc = state.get("meta_desc", "")
-    article_content = state.get("article_content", "")
-=======
     meta_desc = state.get("article_inputs")["meta_desc"]
     article_content = state.get("article_inputs")["article_content"]
->>>>>>> 78e941e1
     meta_judge = state.get("meta_judge", {})
 
     # Irrelevant Meta Description
@@ -343,10 +246,7 @@
     print(rows)
 
     records = []
-<<<<<<< HEAD
-=======
-
->>>>>>> 78e941e1
+
     for i in range(rows):
         # Set up
         article_id = df_sample["id"].iloc[i]
