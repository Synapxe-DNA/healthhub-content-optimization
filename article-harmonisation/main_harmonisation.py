--- conflicted
+++ resolved
@@ -193,18 +193,12 @@
                 if article_flags["flag_for_writing_optimisation"]
                 else None
             ),  # Rewritten article content (should be a link)
-<<<<<<< HEAD
             (
                 result["article_evaluation"].get("change_summary", None)
-            ),  # Optimised changes summary (could be nil)
-            None,  # User approval for optimised article (Y/N)
-            None,  # User attached updated article
-=======
-            None,  # Article optimisation evaluation summary
+            ),  # Article optimisation evaluation summary
             None,  # User approval of optimised article
             None,  # Optional: User attached updated article (Y)
             None,  # Content Edit Status (if any)
->>>>>>> 9991681d
             # Note that reasons_for_poor_readability and reasons_for_improving_writing_style are not included as it complicates the llm prompt, leading to poorer performance.
         ]
 
@@ -401,17 +395,11 @@
                 # Article writing optimisation
                 result["optimised_article_output"][
                     "optimised_writing"
-<<<<<<< HEAD
-                ],  # Rewritten article content (should be a link)
+                ],  # Optimised article content (should be a link)
                 (
                     result["article_evaluation"].get("change_summary", None)
-                ),  # Optimised changes summary (could be nil)
-                None,  # User approval for optimised article (Y/N)
-=======
-                ],  # Optimised article content (should be a link)
-                None,  # Article optimisation evaluation summary (could be nil)
+                ),  # Article optimisation evaluation summary (could be nil)
                 None,  # User approval of optimised article
->>>>>>> 9991681d
                 None,  # User attached updated article
                 None,  # Content Edit Status (if any)
             ]
@@ -442,5 +430,5 @@
     app = build_graph()
 
     # Running the appropriate process
-    harmonise_articles(app)
+    # harmonise_articles(app)
     optimise_articles(app)