--- conflicted
+++ resolved
@@ -156,15 +156,15 @@
         """
         pass
 
-    @abstractmethod
-    def optimise_content(self, keypoints: list[str]):
-        """
-        Abstract method for generating the article content based on the article keypoints
-
-        Args:
-            keypoints (list[str]): list of compiled keypoints
-        """
-        pass
+    # @abstractmethod
+    # def optimise_content(self, keypoints: list[str]):
+    #     """
+    #     Abstract method for generating the article content based on the article keypoints
+
+    #     Args:
+    #         keypoints (list[str]): list of compiled keypoints
+    #     """
+    #     pass
 
     @abstractmethod
     def optimise_writing(self, content: str):
@@ -976,16 +976,11 @@
 
         return response
 
-<<<<<<< HEAD
-    def optimise_content(self, sorted_content: list[str]) -> str:
-        # TODO: Write up the docstring for the input argument - structure_evaluation. Note: Amend the abstract class accordingly to include structure_evaluation parameter
-=======
-    def optimise_content(
+    def optimise_healthy_content(
         self, keypoints: list[str], main_article_content: str = ""
     ) -> str:
->>>>>>> 33c68ac0
-        """
-        An article is generated based on the keypoints provided.
+        """
+        A live healthy article is generated based on the keypoints provided.
 
         Args:
             keypoints (list[str]): a list input of the keypoints from the articles to be optimized
@@ -1004,85 +999,128 @@
                 f"This node is a {self.role} node and cannot run optimise_content()"
             )
 
-        # If statement checking if there is any input as main_article_content. If there isn't, this means the input article category is diseases-and-conditions, otherwise its live-healthy
-        if len(main_article_content.strip()) == 0:
-
-<<<<<<< HEAD
-        # Define the chain and execute it
-        chain = prompt_t | self.model | StrOutputParser()
-        print("Optimising article content based on content guidelines...")
-        res = chain.invoke(
+        print(
+            "Optimising live healthy article content based on main article structure..."
+        )
+
+        # Define the prompt template for extracting article structure
+        article_structure_prompt = ChatPromptTemplate.from_messages(
+            self.prompt_template.return_content_prompt(
+                "extract main live healthy article structure"
+            )
+        )
+
+        # Define the extract structure chain
+        article_structure_chain = (
+            article_structure_prompt | self.model | StrOutputParser()
+        )
+
+        # Define the prompt template for sorting article based on structure
+        sorting_prompt = ChatPromptTemplate.from_messages(
+            self.prompt_template.return_content_prompt("structure live healthy")
+        )
+
+        # Define the sort article chain
+        sort_article_chain = sorting_prompt | self.model | StrOutputParser()
+
+        # Define the prompt template for optimising article content
+        optimise_prompt = ChatPromptTemplate.from_messages(
+            self.prompt_template.return_content_prompt("optimise health and conditions")
+        )
+
+        # Define the optimise article chain
+        optimise_article_chain = optimise_prompt | self.model | StrOutputParser()
+
+        # Define the overall chain used: Extract structure -> sort content -> optimise content
+        chain = (
+            RunnableParallel(
+                Structure=article_structure_chain, Keypoints=RunnablePassthrough()
+            )
+            | sort_article_chain
+            | optimise_article_chain
+        )
+
+        optimised_content = chain.invoke(
             {
-                "Content": sorted_content,
-
+                "article": main_article_content,
+                "Keypoints": keypoints,
             }
         )
+
         print("Article content optimised")
-=======
-            # Define the prompt template for optimise health conditions
-            optimise_health_conditions_prompt = ChatPromptTemplate.from_messages(
-                self.prompt_template.return_content_prompt(
-                    "optimise health and conditions"
-                )
-            )
-
-            # Define the chain and execute it
-            chain = optimise_health_conditions_prompt | self.model | StrOutputParser()
-
-            print("Optimising article content based on content guidelines...")
-            # Invoking the chain
-            res = chain.invoke(
-                {
-                    "Keypoints": keypoints,
-                }
-            )
-            print("Article content optimised")
-
-        else:
-            # Define the prompt template
-            article_structure_prompt = ChatPromptTemplate.from_messages(
-                self.prompt_template.return_content_prompt(
-                    "extract main article structure"
-                )
-            )
-
-            # Define the chain and execute it
-            chain = article_structure_prompt | self.model | StrOutputParser()
-
-            print("Optimising article content based on main article structure...")
-            # Invoking the chain
-            res = chain.invoke(
-                {
-                    "article": main_article_content,
-                }
-            )
-            print("Article content optimised")
 
         # Regex to remove whitespaces
->>>>>>> 33c68ac0
-        response = re.sub(" +", " ", res)
-
-        return response
-
-    def sort_content(self, keypoints: list[str]) -> str:
-        if self.role != ROLES.CONTENT_SORTER:
-            raise TypeError(
-                f"This node is a {self.role} node and cannot run sort_content()"
-            )
-
-        prompt_t = ChatPromptTemplate.from_messages(
-            self.prompt_template.return_content_sorting_prompt()
-        )
-
-        chain = prompt_t | self.model | StrOutputParser()
-        print("Sorting article content based on content structure...")
+        response = re.sub(" +", " ", optimised_content)
+
+        return response
+
+    def optimise_disease_content(
+        self,
+        keypoints: list[str],
+    ) -> str:
+        """
+        An disease and conditions article is generated based on the keypoints provided.
+        This is a two step process: sort based on structure -> rewrite content
+
+        Args:
+            keypoints (list[str]): a list input of the keypoints from the articles to be optimized
+
+        Returns:
+            str: A response string containing the generated article content
+
+        Raises:
+            TypeError: a TypeError is raised if the node role does not support the function
+        """
+
+        # Raise an error if the role is not "Content optimisation"
+        if self.role != ROLES.CONTENT_OPTIMISATION:
+            raise TypeError(
+                f"This node is a {self.role} node and cannot run optimise_content()"
+            )
+
+        # Define the prompt template for sorting health and conditions articles based on structure
+        structure_health_conditions_prompt = ChatPromptTemplate.from_messages(
+            self.prompt_template.return_content_prompt(
+                "structure health and conditions"
+            )
+        )
+
+        # Define the sort article chain
+        sort_article_chain = (
+            structure_health_conditions_prompt
+            | self.model
+            | StrOutputParser()
+            | {"sorted_content": RunnablePassthrough()}
+        )
+
+        # Define the prompt template for optimising health and conditions articles based on guidelines
+        optimise_health_conditions_prompt = ChatPromptTemplate.from_messages(
+            self.prompt_template.return_content_prompt("optimise health and conditions")
+        )
+        # Define the optimize article chain
+        optimise_artice_chain = (
+            optimise_health_conditions_prompt | self.model | StrOutputParser()
+        )
+
+        # Define the overall chain which first runs the sort chain and then the optimize chain
+        # TODO: fix if broken
+        chain = (
+            sort_article_chain
+            | {"sorted_content": itemgetter("sorted_content")}
+            | RunnableParallel(content=optimise_artice_chain)
+        )
+
+        print("Optimizing disease and conditions article content...")
         res = chain.invoke(
             {
                 "Keypoints": keypoints,
             }
         )
-        print("Article content sorted")
-        response = re.sub(" +", " ", res)
+        print("Disease and condition article content optimised")
+
+        # Regex to remove whitespaces
+        response = res["content"]
+        response = re.sub(" +", " ", response)
 
         return response
 
@@ -1174,7 +1212,7 @@
             raise TypeError(
                 f"This node is a {self.role} node and cannot run produce_changes_summary()"
             )
-        
+
         prompt_t = ChatPromptTemplate.from_messages(
             self.prompt_template.return_changes_summariser_prompt()
         )
@@ -1182,11 +1220,12 @@
         chain = prompt_t | self.model | StrOutputParser()
 
         print("Producing summary of the changes...")
-        response = chain.invoke({"Original": original_content, "Optimised": optimised_content})
+        response = chain.invoke(
+            {"Original": original_content, "Optimised": optimised_content}
+        )
         print("Summary of changes completed")
 
         return response
-
 
     def optimise_title(self, content, feedback):
         """
