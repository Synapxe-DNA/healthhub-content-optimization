class LlamaArchivedPrompts:
    @staticmethod
    def return_researcher_prompt_ver(version: int):
        """
        Returns a specific version of the researcher prompt.

        This function retrieves a previous version of the researcher prompt based on the provided version number. Currently, only version 1 is available.

        Version 1: This prompt instructs the LLM to sort sentences into keypoints determined by itself, without preserving the original headers.

        Args:
            version (int): An integer specifying the version to be retrieved.

        Returns:
            str: The desired version of the researcher prompt as a string.

        Raises:
            ValueError: If an invalid version number is provided.
        """
        match version:
            case 1:
                researcher_prompt = """
                    <|begin_of_text|><|start_header_id|>system<|end_header_id|>
                    You are part of a article combination process. Your task is to identify the keypoints in the article and categorise each sentence into their respective keypoints.

                    Each keypoint must start with a brief explanation as its title, followed by the respective sentences.
                    Do NOT paraphrase sentences from the given article when assigning the sentence, you must use each sentence directly from the given article.
                    ALL sentences in the same keypoint must joined be in a single paragraph.
                    Each sentence must appear only once under each keypoint.
                    You do NOT need to categorise all sentences. If a sentence is irrelevant to all keypoints, you can place it under the last keypoint "Omitted sentences"

                    Strictly ONLY include the keypoints you have identified and the sentences you omitted in your answer.

                    Please respond with "No keypoints found" if there are no keypoints identified.

                    Use this template to structure your answer:

                    "
                    Article: Parkinson's is a neurodegenerative disease. It is a progressive disorder that affects the nervous system and other parts of the body. Buy these essential oils! You can support your friends and family members suffering from Parkinson's through constant encouragement. Remind them that having parkinsons's is not the end of the road.

                    Answer:
                    1. Introduction to Parkinson's disease
                    Parkinson's is a neurodegenerative disease. It is a progressive disorder that affects the nervous system and other parts of the body.

                    2. Supporting a patient with Parkinson's disease
                    You can support your friends and family members suffering from Parkinson's through constant encouragement. Remind them that having parkinsons's is not the end of the road.

                    Omitted sentences
                    Buy these essential oils!
                    "
                    <|eot_id|>
                    <|start_header_id|>user<|end_header_id|>

                    Article: {Article}
                    <|eot_id|>

                    <|start_header_id|>assistant<|end_header_id|>
                    Answer:
                """
                return researcher_prompt

            case _:
                raise ValueError(f"Invalid version number: {version}")

    @staticmethod
    def return_content_prompt_ver(version: int, topic: str):
        """
        Returns a specific version of the content prompt for a given topic.

        This method retrieves a content prompt based on the provided version number and topic. Currently, it only supports
        the "health conditions" topic and version 1.

        Args:
            version (int): An integer specifying the version of the prompt to retrieve.
            topic (str): A string specifying the topic for which to retrieve the prompt.

        Returns:
            str: The desired version of the content prompt as a string.

        Raises:
            ValueError: If an invalid topic or version number is provided.
        """
        match topic.lower():
            case "health conditions":
                match version:
                    case 1:
                        optimise_health_conditions_content_prompt = """
                        <|begin_of_text|><|start_header_id|>system<|end_header_id|>
                        You are part of a article re-writing process. The article content is aimed to educate readers about a particular health condition or disease.

                        Your task is to compare the given keypoints with the requirements below and write your own content to fill in missing sections if necessary.

                        Your final answer must include these sections: Overview of the condition, Causes and Risk Factors, Symptoms and Signs, Complications, Treatment and Prevention, When to see a doctor

                        You must use the given keypoints to FILL IN these sections.
                        If the keypoints do not contain information for missing sections, you may write your own content based on the header. Your writing MUST be relevant to the header.
                        Each sentence should start in a new line, only sentences in bullet points are exempted.
                        You should avoid conveying negative sentiments, communicating in a firm but sensitive way, focusing on the positives of a certain medication instead of the potential risks.
                        You should reassure readers when a situation is not a lost cause.
                        Your answer for each section should be sufficiently elaborate.
                        You should only use bullet points only if it improves the readability of the content, but have less than 2 sections with bullet points.

                        Use the following example on Influenza to structure your answer. Your answer should contain more content and further elaboration on each points.
                        Your answer must maintain the same structure given in the example.

                        ### Start of example
                        1. Overview of Influenza
                        Influenza is a contagious viral disease that can affect anyone. It spreads when a person coughs, sneezes, or speaks.
                        The virus is airborne and infects people when they breathe it in. Influenza, commonly known as the flu, can cause significant discomfort and disruption to daily life.
                        It typically occurs in seasonal outbreaks and can vary in severity from mild to severe.

                        2. Causes and Risk Factors
                        Influenza is caused by the flu virus, which is responsible for seasonal outbreaks and epidemics.
                        The flu virus is classified into three main types: A, B, and C.
                        Types A and B are responsible for seasonal flu epidemics, while Type C causes milder respiratory illness.
                        Factors that increase the risk of contracting influenza include close contact with infected individuals, weakened immune system, and lack of vaccination.
                        Additionally, those living in crowded conditions or traveling frequently may also be at higher risk.

                        3. Symptoms and Signs
                        Some symptoms include: High fever, cough, headache, and muscle aches.
                        Other symptoms include sneezing, nasal discharge, and loss of appetite.
                        Influenza symptoms can develop suddenly and may be accompanied by chills, fatigue, and sore throat.
                        Some individuals may also experience gastrointestinal symptoms such as nausea, vomiting, or diarrhea, although these are more common in children.

                        4. Complications of Influenza
                        The following people are at greater risk of influenza-related complications:
                        - Persons aged 65 years old and above.
                        - Children aged between 6 months old to 5 years old.
                        - Persons with chronic disorders of their lungs, such as asthma or chronic obstructive pulmonary disease (COPD).
                        - Women in the second or third trimester of pregnancy. Complications can include pneumonia, bronchitis, and sinus infections. In severe cases, influenza can lead to hospitalization or even death, particularly in vulnerable populations.

                        5. Treatment and Prevention
                        Here are some ways to battle influenza and to avoid it:
                        Treatment: You can visit the local pharmacist to procure some flu medicine. Antiviral medications can help reduce the severity and duration of symptoms if taken early. Over-the-counter medications can alleviate symptoms such as fever and body aches.
                        Prevention: Avoid crowded areas and wear a mask to reduce the risk of transmission. Hand hygiene is crucial; wash your hands frequently with soap and water or use hand sanitizer. Getting an annual flu vaccine is one of the most effective ways to prevent influenza. The vaccine is updated each year to match the circulating strains.
                        Treatment: Rest at home while avoiding strenuous activities until your symptoms subside. Stay hydrated and maintain a balanced diet to support your immune system. Over-the-counter medications can provide symptomatic relief, but it is important to consult a healthcare provider for appropriate treatment options.

                        6. When to See a Doctor
                        You should visit your local doctor if your symptoms persist for more than 3 days, or when you see fit.
                        Seek medical attention if you experience difficulty breathing, chest pain, confusion, severe weakness, or high fever that does not respond to medication.
                        Prompt medical evaluation is crucial for those at higher risk of complications or if symptoms worsen.
                        ### End of example

                        <|eot_id|>
                        <|start_header_id|>user<|end_header_id|>
                        Keypoints:
                        {Keypoints}
                        <|eot_id|>
                        <|start_header_id|>assistant<|end_header_id|>
                        Answer:
                        """
                        return optimise_health_conditions_content_prompt

                    case _:
                        raise ValueError(
                            f"Invalid version number for health conditions: {version}"
                        )
            case _:
                raise ValueError(f"Invalid topic: {topic}")


class AzureArchivedPrompts:

    @staticmethod
    def return_summarization_prompt_ver(version: int) -> list[tuple[str, str]]:
        """
        Returns a specific version of the summarization prompt.

        This method retrieves a summarization prompt based on the provided version number.
        Currently, only version 1 is available.

        Args:
            version (int): An integer specifying the version of the prompt to retrieve.

        Returns:
            A list of tuples containing the summarization prompt instructions.
            Each tuple contains two strings: the role ("system" or "human") and the prompt text.

        Raises:
            ValueError: If an invalid version number is provided.
        """

        match version:
            case 1:
                evaluation_summary_prompt = [
                    (
                        "system",
                        """
                        Summarize the following text into 3 to 5 sentences. Ensure the summary is concise, succinct, and direct, focusing only on the most essential points.
                        You must maintain the goal and context of providing the critique and recommendation to the individual.
                        """,
                    ),
                    ("human", "Evaluate the following text:\n{text}"),
                ]
                return evaluation_summary_prompt

            case _:
                raise ValueError(f"Invalid version number: {version}")

    @staticmethod
    def return_readability_evaluation_prompt_ver(version: int) -> list[tuple[str, str]]:
        """
        Returns a specific version of the readability evaluation prompt.

        This method retrieves a readability evaluation prompt based on the provided version number.
        Currently, only version 1 is available.

        Args:
            version: An integer specifying the version of the prompt to retrieve.

        Returns:
            A list of tuples containing the readability evaluation prompt instructions.
            Each tuple contains two strings: the role ("system" or "human") and the prompt text.

        Raises:
            ValueError: If an invalid version number is provided.
        """

        match version:
            case 1:
                readability_evaluation_prompt = [
                    (
                        "system",
                        """ I want you to act as an expert in readability analysis.
                        Your task is to evaluate and critique the readability of the provided article. Your analysis should cover the following aspects:

                        1. **Sentence Structure**: Assess the complexity of sentences. Identify long, convoluted sentences and suggest ways to simplify them.
                        2. **Vocabulary**: Evaluate the complexity of the vocabulary used. Highlight any overly complex words and suggest simpler alternatives where appropriate.
                        3. **Coherence and Flow**: Analyze the coherence and logical flow of the text. Point out any abrupt transitions or lack of clarity and provide suggestions for improvement.
                        4. **Readability Metrics**: Calculate and provide readability scores using metrics such as Flesch-Kincaid Grade Level, Gunning Fog Index, and any other relevant readability indices.
                        5. **Overall Assessment**: Summarize the overall readability of the article, providing specific examples and actionable recommendations for improvement.

                        Please provide a detailed analysis and critique following the above criteria.""",
                    ),
                    ("human", "Evaluate the following article:\n {article}"),
                ]
                return readability_evaluation_prompt

            case _:
                raise ValueError(f"Invalid version number: {version}")

    @staticmethod
    def return_structure_evaluation_prompt_ver(version: int) -> list[tuple[str, str]]:
        """
        Returns a specific version of the structure evaluation prompt.

        This method retrieves a structure evaluation prompt based on the provided version number.
        Currently, only version 1 is available.

        Args:
            version: An integer specifying the version of the prompt to retrieve.

        Returns:
            A list of tuples containing the structure evaluation prompt instructions.
            Each tuple contains two strings: the role ("system" or "human") and the prompt text.

        Raises:
            ValueError: If an invalid version number is provided.
        """

        match version:
            case 1:
                structure_evaluation_prompt = [
                    (
                        "system",
                        """
                        Objective: Critique the content structure of the article, evaluating its effectiveness and coherence based on the following criteria -

                        1. Opening
                        Headline
                        -   Does the headline grab attention and stay relevant to the content?
                        -   Does it clearly convey the main topic or benefit of the article?

                        Introduction
                        -   Does the introduction hook the reader quickly and effectively?
                        -   Is the relevance of the topic established early on?
                        -   Does the introduction outline the content of the post clearly?

                        2. Content Structure
                        Main Body
                        -   Are subheadings used effectively to organize content?
                        -   Are paragraphs short, focused, and easy to read?
                        -   Does the article incorporate lists where appropriate?
                        -   Are examples or anecdotes included to illustrate points?

                        Overall Structure
                        -   Does the article follow a logical flow of ideas?
                        -   Do sections build on each other in a cohesive manner?
                        -   Are transitions between sections smooth and logical?

                        3. Writing Style
                        Tone and Language
                        -   Is the tone conversational and accessible to the target audience?
                        -   Does the article avoid unexplained jargon or overly technical language?
                        -   Is the language appropriate for the audience's level of knowledge?

                        Engagement
                        -   Are questions or prompts used to engage the reader?
                        -   Is "you" language used to make the content more relatable and direct?

                        4. Closing
                        Call-to-Action (CTA)
                        -   Are clear next steps for the reader provided?
                        -   Is the CTA strategically placed and compelling?

                        Conclusion
                        -   Are the key points of the article summarized effectively?
                        -   Does the conclusion reinforce the main message?
                        -   Does it leave the reader with something to think about or a memorable takeaway?

                        5. Overall Effectiveness
                        Value
                        -   Does the article provide practical, actionable information?
                        -   Does it fulfill the promise made by the headline and introduction?

                        Length
                        -   Is the length appropriate for the topic and audience (generally 300-1500 words)?
                        -   Is the content thorough without unnecessary padding?

                        Instructions:
                        1.  Carefully read through the article.
                        2.  Use the criteria above to evaluate each section.
                        3.  Provide detailed feedback, noting strengths and areas for improvement.
                        4.  Suggest specific changes or enhancements where applicable.
                        """,
                    ),
                    ("human", "Evaluate the following article:\n{article}"),
                ]
                return structure_evaluation_prompt

            case _:
                raise ValueError(f"Invalid version number: {version}")

    @staticmethod
    def return_title_evaluation_prompt_ver(version: int) -> list[tuple[str, str]]:
        """
        Returns a specific version of the title evaluation prompt.

        This method retrieves a title evaluation prompt based on the provided version number.
        Currently, only version 1 is available.

        Args:
            version: An integer specifying the version of the prompt to retrieve.

        Returns:
            A list of tuples containing the title evaluation prompt instructions.
            Each tuple contains two strings: the role ("system" or "human") and the prompt text.

        Raises:
            ValueError: If an invalid version number is provided.
        """

        match version:
            case 1:
                title_evaluation_prompt = [
                    (
                        "system",
                        """
                        Objective: Assess the relevance of the article title by qualitatively comparing it with the content of the article, ensuring a detailed and contextual analysis.

                        Steps to Follow:
                        1.  Identify the Title:
                        -   What is the title of the article?

                        2.  Analyze the Title:
                        -   What main topic or benefit does the title convey?
                        -   Is the title specific and clear in its message?

                        3.  Review the Content:
                        -   Read the entire article carefully.
                        -   Summarize the main points and key themes of the article.
                        -   Note any specific sections or statements that align with or diverge from the title's promise.

                        4.  Compare Title and Content:
                        -   Does the content directly address the main topic or benefit stated in the title?
                        -   Are the main themes and messages of the article consistent with the expectations set by the title?
                        -   Identify any significant information in the article that is not reflected in the title and vice versa.

                        5.  Evaluate Relevance:
                        -   Provide a detailed explanation of how well the title reflects the content.
                        -   Use specific examples or excerpts from the article to support your evaluation.
                        -   Highlight any discrepancies or misalignment between the title and the content.

                        6.  Suggestions for Improvement:
                        -   If the title is not fully relevant, suggest alternative titles that more accurately capture the essence of the article.
                        -   Explain why the suggested titles are more appropriate based on the article's content.
                        """,
                    ),
                    ("human", """ Title: "10 Tips for Effective Time Management" """),
                    (
                        "assistant",
                        """ Content Summary:
                        -   The article introduces the importance of time management, discusses ten detailed tips, provides examples for each tip, and concludes with the benefits of good time management.

                        Comparison and Evaluation:
                        -   The title promises "10 Tips for Effective Time Management," and the article delivers on this promise by providing ten actionable tips.
                        -   Each section of the article corresponds to a tip mentioned in the title, ensuring coherence and relevance.
                        -   Specific excerpts: "Tip 1: Prioritize Your Tasks" aligns with the title's promise of effective time management strategies.
                        -   The relevance score is high due to the direct alignment of content with the title.

                        Suggested Title (if needed):
                        -   "Mastering Time Management: 10 Essential Tips for Success" (if the original title needs more emphasis on mastery and success). """,
                    ),
                    (
                        "system",
                        """ Instructions:
                        1.  Use the steps provided to qualitatively evaluate the relevance of the article title.
                        2.  Write a brief report based on your findings, including specific examples and any suggested improvements. """,
                    ),
                    (
                        "human",
                        "Evaluate the following title:\n{title} \nUsing the following article:\n{article}",
                    ),
                ]
                return title_evaluation_prompt

            case _:
                raise ValueError(f"Invalid version number: {version}")

    @staticmethod
    def return_meta_desc_evaluation_prompt_ver(version) -> list[tuple[str, str]]:
        """
        Returns a specific version of the meta description evaluation prompt.

        This method retrieves a meta description evaluation prompt based on the provided version number.
        Currently, only version 1 is available.

        Args:
            version: An integer specifying the version of the prompt to retrieve.

        Returns:
            A list of tuples containing the meta description evaluation prompt instructions.
            Each tuple contains two strings: the role ("system", "human" or "assistant") and the prompt text.

        Raises:
            ValueError: If an invalid version number is provided.
        """

        match version:
            case 1:
                meta_desc_evaluation_prompt = [
                    (
                        "system",
                        """
                        Objective: Assess the relevance of the article's meta description by comparing it with the content of the article.

                        Steps to Follow:
                        1.  Identify the Meta Description:
                        -   What is the meta description of the article?

                        2.  Analyze the Meta Description:
                        -   What main topic or benefit does the meta description convey?
                        -   Is the meta description clear, concise, and engaging?

                        3.  Review the Content:
                        -   Read the entire article carefully.
                        -   Summarize the main points and key themes of the article.
                        -   Note any specific sections or statements that align with or diverge from the meta description.

                        4.  Compare Meta Description and Content:
                        -   Does the content directly address the main topic or benefit stated in the meta description?
                        -   Are the main themes and messages of the article consistent with the expectations set by the meta description?
                        -   Identify any significant information in the article that is not reflected in the meta description and vice versa.

                        5.  Evaluate Relevance:
                        -   Provide a detailed explanation of how well the meta description reflects the content.
                        -   Use specific examples or excerpts from the article to support your evaluation.
                        -   Highlight any discrepancies or misalignment between the meta description and the content.

                        6.  Suggestions for Improvement:
                        -   If the meta description is not fully relevant, suggest alternative descriptions that more accurately capture the essence of the article.
                        -   Explain why the suggested descriptions are more appropriate based on the article's content.
                        """,
                    ),
                    (
                        "human",
                        """ Meta Description: "Learn 10 effective time management tips to boost your productivity and achieve your goals." """,
                    ),
                    (
                        "assistant",
                        """
                        Content Summary:
                        -   The article introduces the importance of time management, discusses ten detailed tips, provides examples for each tip, and concludes with the benefits of good time management.

                        Comparison and Evaluation:
                        -   The meta description promises "10 effective time management tips to boost your productivity and achieve your goals," and the article delivers on this promise by providing ten actionable tips.
                        -   Each section of the article corresponds to a tip mentioned in the meta description, ensuring coherence and relevance.
                        -   Specific excerpts: "Tip 1: Prioritize Your Tasks" aligns with the meta description's promise of effective time management strategies.
                        -   The relevance score is high due to the direct alignment of content with the meta description.

                        Suggested Meta Description (if needed):
                        -   "Discover 10 essential time management strategies to enhance productivity and reach your goals."
                        """,
                    ),
                    (
                        "system",
                        """ Instructions:
                        -   Use the steps provided to evaluate the relevance of the article's meta description.
                        -   Write a brief report based on your findings, including specific examples and any suggested improvements.
                        """,
                    ),
                    (
                        "human",
                        """
                        Evaluate the following Meta Description:
                        {meta}

                        Use the following article:
                        {article}
                        """,
                    ),
                ]
                return meta_desc_evaluation_prompt

            case _:
                raise ValueError(f"Invalid version number: {version}")

    @staticmethod
    def return_researcher_prompt_ver(version) -> list[tuple[str, str]]:
        """
        Returns a specific version of the researcher prompt.

        This method retrieves a researcher prompt based on the provided version number.
        Currently, only version 1 is available.

        Args:
            version: An integer specifying the version of the prompt to retrieve.

        Returns:
            A list of tuples containing the researcher prompt instructions.
            Each tuple contains two strings: the role ("system", "human" or "assistant") and the prompt text.

        Raises:
            ValueError: If an invalid version number is provided.
        """

        match version:
            case 1:
                researcher_prompt = [
                    (
                        "system",
                        """You are part of a article combination process. Your task is to utilize the keypoint in each article and determine if the sentences under each keypoint are relevant to the keypoint.

                        Do NOT paraphrase sentences from the given article when assigning the sentence, you must use each sentence directly from the given content.
                        Do NOT modify the keypoint headers.
                        If no keypoint header is provided, you may come up with your own keypoint header that MUST be relevant to the content provided
                        ALL sentences in the same keypoint must be joined in a single paragraph.
                        Each sentence must appear only ONCE under the keypoint.
                        Not all sentences are relevant to the keypoint header. If a sentence is irrelevant to all keypoints, you can place it under the last keypoint "Omitted sentences".
                        Strictly ONLY include the content and the sentences you omitted in your answer.""",
                    ),
                    (
                        "human",
                        """h2 Sub Header: Introduction to Parkinson's disease
                        Parkinson's is a neurodegenerative disease.
                        Buy these essential oils to recover from Parkinson's Disease!
                        It is a progressive disorder that affects the nervous system and other parts of the body.
                        There are approximately 90,000 new patients diagnosed with PD annually in the US.""",
                    ),
                    (
                        "assistant",
                        """ Keypoint: Introduction to Parkinson's disease
                        Parkinson's is a neurodegenerative disease. It is a progressive disorder that affects the nervous system and other parts of the body. There are approximately 90,000 new patients diagnosed with PD annually in the US.

                        Omitted sentences:
                        Buy these essential oils to recover from Parkinson's Disease!""",
                    ),
                    (
                        "human",
                        """ Keypoint: Tips to maintain your weight
                        Consume a high protein, low carb diet.
                        Exercise for 30 minutes daily.
                        Cut down on consumption of saturated fat and sugary food.
                        Read these next: Top 10 power foods to eat recommended by a nutritionist""",
                    ),
                    (
                        "assistant",
                        """
                        Answer:
                        Keypoint: Introduction to Parkinson's disease
                        Consume a high protein, low carb diet. Exercise for 30 minutes daily. Cut down on consumption of saturated fat and sugary food.

                        Omitted sentences:
                        Read these next: Top 10 power foods to eat recommended by a nutritionist
                        """,
                    ),
                    (
                        "human",
                        "Sort the keypoints below based on the instructions and examples you have received:\n{Article}",
                    ),
                ]
                return researcher_prompt

<<<<<<< HEAD
                return researcher_prompt

    def return_content_prompt(version) -> list:
        match version:
            case 1:
                optimise_health_conditions_content_prompt = [
                    (
                        "system",
                        """ You are part of an article re-writing process. Your task is to sort the given keypoints into the following structure:

                                ### Overview

                                ### Causes and Risk Factors

                                ### Symptoms and Signs

                                ### Complications

                                ### Treatment and Prevention

                                ### When to see a doctor


                            Your final answer MUST include these sections with the relevant headers in this specific order.
                            Do not add, modify or remove any of the sections.

                            Each paragraph in the given content have to be sorted into an appropriate section.
                            ALL keypoints MUST be sorted and returned at the end.
                            Do NOT modify the keypoints, you only need to sort the keypoints into the most appropriate header.

                            Let's think step by step:

                            1. Sort the following keypoints:

                                "Main Keypoint: Influenza
                                Content: Influenza, or the flu, is a contagious respiratory illness caused by influenza viruses. It spreads mainly through droplets when an infected person coughs, sneezes, or talks. The virus can also spread by touching contaminated surfaces and then touching your face. The flu is most contagious in the first few days of illness. High-risk groups, like the elderly and young children, should get vaccinated yearly to reduce the risk of severe complications.

                                Main Keypoint: Influenza self-care
                                Content: Get plenty of rest to help your body recover from influenza. Stay hydrated by drinking water and clear fluids. Use over-the-counter meds like acetaminophen for fever and aches, but don't give aspirin to children. A humidifier or warm salt water gargle can soothe a sore throat. Seek medical help if you have trouble breathing, chest pain, high fever, or if symptoms worsen.
                                "

                            2. There are 2 keypoints the given text. We start by determining which section the first keypoint falls under and sort it accordingly. The information in the first keypoint is relevant to the final section "Causes and Risk Factors" and will be sorted in accordingly.

                                Your answer:
                                "### Overview

                                ### Causes and Risk Factors
                                Influenza, or the flu, is a contagious respiratory illness caused by influenza viruses. It spreads mainly through droplets when an infected person coughs, sneezes, or talks. The virus can also spread by touching contaminated surfaces and then touching your face. The flu is most contagious in the first few days of illness. High-risk groups, like the elderly and young children, should get vaccinated yearly to reduce the risk of severe complications.

                                ### Symptoms and Signs

                                ### Complications

                                ### Treatment and Prevention

                                ### When to see a doctor"

                            3. Next, we determine that the information in the second keypoint is relevant to "Treatment and Prevention" as self-care is related to treatment.

                                Your final answer:
                                "### Overview

                                ### Causes and Risk Factors
                                Influenza, or the flu, is a contagious respiratory illness caused by influenza viruses. It spreads mainly through droplets when an infected person coughs, sneezes, or talks. The virus can also spread by touching contaminated surfaces and then touching your face. The flu is most contagious in the first few days of illness. High-risk groups, like the elderly and young children, should get vaccinated yearly to reduce the risk of severe complications.

                                ### Symptoms and Signs

                                ### Complications

                                ### Treatment and Prevention
                                    Get plenty of rest to help your body recover from influenza. Stay hydrated by drinking water and clear fluids. Use over-the-counter meds like acetaminophen for fever and aches, but don't give aspirin to children. A humidifier or warm salt water gargle can soothe a sore throat. Seek medical help if you have trouble breathing, chest pain, high fever, or if symptoms worsen.

                                ### When to see a doctor"


                            4. Check through each step carefully with until you have sorted all the paragraphs into an appropriate section.
                            """,
                    ),
                    (
                        "human",
                        """
                            Sort the following keypoints:
                            {Keypoints}
                            """,
                    ),
                ]
                return optimise_health_conditions_content_prompt
=======
            case _:
                raise ValueError(f"Invalid version number: {version}")
>>>>>>> c6294a62
<|MERGE_RESOLUTION|>--- conflicted
+++ resolved
@@ -590,9 +590,8 @@
                     ),
                 ]
                 return researcher_prompt
-
-<<<<<<< HEAD
-                return researcher_prompt
+            case _:
+                raise ValueError(f"Invalid version number: {version}")
 
     def return_content_prompt(version) -> list:
         match version:
@@ -678,8 +677,4 @@
                             """,
                     ),
                 ]
-                return optimise_health_conditions_content_prompt
-=======
-            case _:
-                raise ValueError(f"Invalid version number: {version}")
->>>>>>> c6294a62
+                return optimise_health_conditions_content_prompt