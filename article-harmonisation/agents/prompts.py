--- conflicted
+++ resolved
@@ -723,9 +723,10 @@
         """
         Returns the content optimisation prompt. There are 3 different content prompt that can be returned:
 
-        1. "optimise health and conditions": This prompt contains a pre-defined structure that all diseases-and-conditions articles will follow, regardless of optimisation or harmonisation.
-        2. "extract main article structure": This prompt will produce a template based on the article input. This is used as the first step duing harmonisation of live-healthy articles, where it will extract out the structure of the main article.
-        3. "optimise live healthy": This prompt will structure the given content based on the extracted article template. This is used as the second step during the harmonisation of live-healthy articles.
+        1. "structure health and conditions": This prompt contains a pre-defined structure that all diseases-and-conditions articles will follow, regardless of optimisation or harmonisation.
+        2. "optimise health and conditions": This prompt will optimize the content of all diseases-and-conditions articles.
+        3. "extract main article structure": This prompt will produce a template based on the article input. This is used as the first step duing harmonisation of live-healthy articles, where it will extract out the structure of the main article.
+        4. "optimise live healthy": This prompt will structure the given content based on the extracted article template. This is used as the second step during the harmonisation of live-healthy articles.
 
         Args:
             step(str): a String indicating which content prompt should be returned.
@@ -734,89 +735,78 @@
             list[tuple[str, str]]: a list containing the content optimisation prompt. {Keypoints} is the only input required to invoke the prompt.
         """
         match step:
-            case "optimise health and conditions":
-                optimise_health_conditions_content_prompt = [
+            case "structure health and conditions":
+                sort_health_conditions_prompt = [
                     (
                         "system",
-                        """
-                        You are part of an article re-writing process. The article content is aimed to educate readers about a particular health condition or disease.
-
-                            Your task is to utilise content from the given key points to fill in for the required sections stated below.
-                            You will also be given a set of instructions that you MUST follow.
-
-                            ### Start of content requirements
-                                When rewriting the content, your writing MUST meet the requirements stated here.
-                                If the key points do not contain information for missing sections, you may write your own content based on the header. Your writing MUST be relevant to the header.
-
-                                Your final writing MUST include these sections in this specific order. Some sections carry specific instructions that you SHOULD follow.
-                                    1. Overview of the condition
-                                        - In this section, your writing should be a brief explanation of the disease. You can assume that your readers have no prior knowledge of the condition.
-                                    2. Causes and Risk Factors
-                                    3. Symptoms and Signs
-                                    4. Complications
-                                    5. Treatment and Prevention
-                                    6. When to see a doctor
-
-                                You must also use the following guidelines and examples to phrase your writing.
-
-                                1. Elaborate and Insightful
-                                    Your writing should expand upon the given key points and write new content aimed at educating readers on the condition.
-                                    You MUST state the primary intent, goals, and a glimpse of information in the first paragraph.
-
-                                2. Carry a positive tone
-                                    Do NOT convey negative sentiments in your writing.
-                                    You should communicate in a firm but sensitive way, focusing on the positives of a certain medication instead of the potential risks.
-                                    Example: We recommend taking the diabetes medicine as prescribed by your doctor or pharmacist. This will help in the medicine’s effectiveness and reduce the risk of side effects.
-
-                                3. Provide reassurance
-                                    Your writing should reassure readers that the situation is not a lost cause.
-                                    Example: Type 1 diabetes can develop due to factors beyond your control. However, it can be managed through a combination of lifestyle changes and medication. On the other hand, type 2 diabetes can be prevented by having a healthier diet, increasing physical activity, and losing weight.
-
-                                You should write your content based on the required sections step by step.
-                                After each section has been rewritten, you must check your writing with each guideline step by step.
-
-                                Here is an example you should use to structure your writing:
-                                    ### Start of example
-                                        1. Overview of Influenza
-                                        Influenza is a contagious viral disease that can affect anyone. It spreads when a person coughs, sneezes, or speaks. The virus is airborne and infects people when they breathe it in. Influenza, commonly known as the flu, can cause significant discomfort and disruption to daily life. It typically occurs in seasonal outbreaks and can vary in severity from mild to severe.
-
-                                        2. Causes and Risk Factors
-                                        Influenza is caused by the flu virus, which is responsible for seasonal outbreaks and epidemics. The flu virus is classified into three main types: A, B, and C. Types A and B are responsible for seasonal flu epidemics, while Type C causes milder respiratory illness. Factors that increase the risk of contracting influenza include close contact with infected individuals, a weakened immune system, and lack of vaccination. Additionally, those living in crowded conditions or traveling frequently may also be at higher risk.
-
-                                        3. Symptoms and Signs
-                                        Some symptoms include: High fever, cough, headache, and muscle aches. Other symptoms include sneezing, nasal discharge, and loss of appetite. Influenza symptoms can develop suddenly and may be accompanied by chills, fatigue, and sore throat. Some individuals may also experience gastrointestinal symptoms such as nausea, vomiting, or diarrhoea, although these are more common in children.
-
-                                        4. Complications of Influenza
-                                        The following people are at greater risk of influenza-related complications:
-                                        - Persons aged 65 years old and above.
-                                        - Children aged between 6 months old to 5 years old.
-                                        - Persons with chronic disorders of their lungs, such as asthma or chronic obstructive pulmonary disease (COPD).
-                                        - Women in the second or third trimester of pregnancy. Complications can include pneumonia, bronchitis, and sinus infections. In severe cases, influenza can lead to hospitalisation or even death, particularly in vulnerable populations.
-
-                                        5. Treatment and Prevention
-                                        Here are some ways to battle influenza and to avoid it:
-                                        Treatment: You can visit the local pharmacist to procure some flu medicine. Antiviral medications can help reduce the severity and duration of symptoms if taken early. Over-the-counter medications can alleviate symptoms such as fever and body aches.
-                                        Prevention: Avoid crowded areas and wear a mask to reduce the risk of transmission. Hand hygiene is crucial; wash your hands frequently with soap and water or use hand sanitizer. Getting an annual flu vaccine is one of the most effective ways to prevent influenza. The vaccine is updated each year to match the circulating strains.
-                                        Treatment: Rest at home while avoiding strenuous activities until your symptoms subside. Stay hydrated and maintain a balanced diet to support your immune system. Over-the-counter medications can provide symptomatic relief, but it is important to consult a healthcare provider for appropriate treatment options.
-
-                                        6. When to See a Doctor
-                                        You should visit your local doctor if your symptoms persist for more than 3 days, or when you see fit. Seek medical attention if you experience difficulty breathing, chest pain, confusion, severe weakness, or high fever that does not respond to medication. Prompt medical evaluation is crucial for those at higher risk of complications or if symptoms worsen.
-                                    ### End of example
-
-                            ### End of content requirements
-
-                            ### Start of instructions
-                                You MUST follow these instructions when writing out your content.
-
-                                You MUST always ensure that all the key information you have been given is reflected in your final answer. There must be NO information loss.
-                                Your answer should also contain a close word count to the original content.
-                                You MUST follow the content requirements.
-                                You MUST NOT abridge the content AT ALL. Instead, your task is only to restructure the writing to fit these guidelines. There MUST NOT be any loss in key information between the original keypoints and your final answer.
-                                You must use the given key points to FILL IN the required sections.
-                                Do NOT include any of the prompt instructions inside your response. The reader must NOT know what is inside the prompts.
-
-                            Follow these instructions step by step carefully
-                        ### End of instructions
+                        """ You are part of an article re-writing process. Your task is to sort the given keypoints into the following structure:
+
+                            ### Overview of the condition
+
+                            ### Causes and Risk Factors of the condition
+
+                            ### Symptoms and Signs
+
+                            ### Complications
+
+                            ### Treatment and Prevention
+
+                            ### When to see a doctor
+
+                        Your final answer MUST include these sections with the relevant headers in this specific order and follow the instructions provided.
+
+                        Instructions:
+                        1. If the key points do not contain information for one of the above sections, include the section headers in the final answer with no body of text for that section.
+                        2. You may use the original keypoint header name as the section header if it's similar enough to the predefined headers, but maintain the overall structure.
+                        3. Do NOT modify the content of the keypoints; your task is to sort them into the most appropriate sections.
+                        4. If a keypoint doesn't fit any predefined section:
+                            a. First, try to broaden your interpretation of the existing sections.
+                            b. If it still doesn't fit, create a new section with a clear, descriptive title based on the keypoint's content. You may use the keypoint header as the title.
+                            c. IMPORTANT: Place the new section immediately before or after the most closely related predefined section. Do not place new sections at the beginning or end of the article unless they are specifically related to the overview or follow-up care.
+                            d. Ensure the new section maintains the article's overall coherence.
+                        5. Do NOT leave out any of the keypoints provided.
+
+                        Let's think step by step:
+
+                        1. Sort the following keypoints:
+
+                            "Main Keypoint: Causes of Influenza
+                            Content: Influenza, or the flu, is a contagious respiratory illness caused by influenza viruses. It spreads mainly through droplets when an infected person coughs, sneezes, or talks. The virus can also spread by touching contaminated surfaces and then touching your face. The flu is most contagious in the first few days of illness. High-risk groups, like the elderly and young children, should get vaccinated yearly to reduce the risk of severe complications.
+
+                            Main Keypoint: Use of MediSave
+                            Content: Additionally, MediSave may be used up to $500/$700 per year for Influenza vaccinations for persons with a higher risk of developing influenza-related complications at both CHAS GP clinics and polyclinics.
+                            "
+
+                        2. Determine which section each keypoint falls under and sort it accordingly. Multiple keypoints can go into a single section. The information in this keypoint is relevant to the final section "Causes and Risk Factors" and will be sorted in accordingly. The original keypoint header name will be kept as it is similar to "Causes and Risk Factors" header.
+
+                            Your answer:
+                            "### Overview of Influenza
+
+                            ### Causes of Influenza
+                            Influenza, or the flu, is a contagious respiratory illness caused by influenza viruses. It spreads mainly through droplets when an infected person coughs, sneezes, or talks. The virus can also spread by touching contaminated surfaces and then touching your face. The flu is most contagious in the first few days of illness. High-risk groups, like the elderly and young children, should get vaccinated yearly to reduce the risk of severe complications.
+
+                            ### Symptoms and Signs
+
+                            ### Complications
+
+                            ### Treatment and Prevention
+
+                            ### When to see a doctor
+
+                            ### Use of MediSave
+                            Additionally, MediSave may be used up to $500/$700 per year for Influenza vaccinations for persons with a higher risk of developing influenza-related complications at both CHAS GP clinics and polyclinics.
+
+                        3. For content that doesn't fit the predefined sections, follow step 4 in the instructions provided above, paying special attention to proper placement of new sections.
+
+                        4. Check through each step carefully with each keypoint. Ensure that all keypoints and their content are included in your final answer.
+
+                        Final Reminders:
+                        Adhere to the given structure, only adding sections when absolutely necessary.
+                        Do not remove any of the predefined sections.
+                        Always place new sections next to the most closely related predefined sections.
+                        Ensure ALL keypoints and their content are included in your final answer.
+                        Maintain a logical flow of information throughout the article.
+
                         """,
                     ),
                     (
@@ -827,203 +817,112 @@
                         """,
                     ),
                 ]
-
-<<<<<<< HEAD
-        optimise_health_conditions_content_prompt = [
-            (
-                "system",
-                """
-                You are part of an article re-writing process. The article content is aimed to educate readers about a particular health condition or disease.
-
-                    Your task is to phrase the content from the given article content using the following guidelines and examples.
-                    If one of the sections has no content, you MUST write your own content based on the header. Your writing MUST be relevant to the header and the topic.
-                    You will also be given a set of instructions that you MUST follow.
-
-                    ### Start of content requirements
-                        When rewriting the content, your writing MUST meet the requirements stated here.
-                        Do NOT change the content structure. ALL headers present in the given content should be presented in your final answer.
-
-                        You must also use the following guidelines and examples to phrase your writing.
-
-                        1. Elaborate and Insightful
-                            Your writing should expand upon the given key points and write new content aimed at educating readers on the condition.
-                            You MUST state the primary intent, goals, and a glimpse of information in the first paragraph.
-
-                        2. Carry a positive tone
-                            Do NOT convey negative sentiments in your writing.
-                            You should communicate in a firm but sensitive way, focusing on the positives of a certain medication instead of the potential risks.
-                            Example: We recommend taking the diabetes medicine as prescribed by your doctor or pharmacist. This will help in the medicine’s effectiveness and reduce the risk of side effects.
-
-                        3. Provide reassurance
-                            Your writing should reassure readers that the situation is not a lost cause.
-                            Example: Type 1 diabetes can develop due to factors beyond your control. However, it can be managed through a combination of lifestyle changes and medication. On the other hand, type 2 diabetes can be prevented by having a healthier diet, increasing physical activity, and losing weight.
-
-                        You should write your content based on the required sections step by step.
-                        After each section has been rewritten, you must check your writing with each guideline step by step.
-
-                        Here is an example you should use to structure your writing:
-                            ### Start of example
-                                1. Overview of Influenza
-                                Influenza is a contagious viral disease that can affect anyone. It spreads when a person coughs, sneezes, or speaks. The virus is airborne and infects people when they breathe it in. Influenza, commonly known as the flu, can cause significant discomfort and disruption to daily life. It typically occurs in seasonal outbreaks and can vary in severity from mild to severe.
-
-                                2. Causes and Risk Factors
-                                Influenza is caused by the flu virus, which is responsible for seasonal outbreaks and epidemics. The flu virus is classified into three main types: A, B, and C. Types A and B are responsible for seasonal flu epidemics, while Type C causes milder respiratory illness. Factors that increase the risk of contracting influenza include close contact with infected individuals, a weakened immune system, and lack of vaccination. Additionally, those living in crowded conditions or traveling frequently may also be at higher risk.
-
-                                3. Symptoms and Signs
-                                Some symptoms include: High fever, cough, headache, and muscle aches. Other symptoms include sneezing, nasal discharge, and loss of appetite. Influenza symptoms can develop suddenly and may be accompanied by chills, fatigue, and sore throat. Some individuals may also experience gastrointestinal symptoms such as nausea, vomiting, or diarrhoea, although these are more common in children.
-
-                                4. Complications of Influenza
-                                The following people are at greater risk of influenza-related complications:
-                                - Persons aged 65 years old and above.
-                                - Children aged between 6 months old to 5 years old.
-                                - Persons with chronic disorders of their lungs, such as asthma or chronic obstructive pulmonary disease (COPD).
-                                - Women in the second or third trimester of pregnancy. Complications can include pneumonia, bronchitis, and sinus infections. In severe cases, influenza can lead to hospitalisation or even death, particularly in vulnerable populations.
-
-                                5. Treatment and Prevention
-                                Here are some ways to battle influenza and to avoid it:
-                                Treatment: You can visit the local pharmacist to procure some flu medicine. Antiviral medications can help reduce the severity and duration of symptoms if taken early. Over-the-counter medications can alleviate symptoms such as fever and body aches.
-                                Prevention: Avoid crowded areas and wear a mask to reduce the risk of transmission. Hand hygiene is crucial; wash your hands frequently with soap and water or use hand sanitizer. Getting an annual flu vaccine is one of the most effective ways to prevent influenza. The vaccine is updated each year to match the circulating strains.
-                                Treatment: Rest at home while avoiding strenuous activities until your symptoms subside. Stay hydrated and maintain a balanced diet to support your immune system. Over-the-counter medications can provide symptomatic relief, but it is important to consult a healthcare provider for appropriate treatment options.
-
-                                6. When to See a Doctor
-                                You should visit your local doctor if your symptoms persist for more than 3 days, or when you see fit. Seek medical attention if you experience difficulty breathing, chest pain, confusion, severe weakness, or high fever that does not respond to medication. Prompt medical evaluation is crucial for those at higher risk of complications or if symptoms worsen.
-                            ### End of example
-
-                    ### End of content requirements
-
-                    ### Start of instructions
-                        You MUST follow these instructions when writing out your content.
-
-                        1. RETENTION OF INFORMATION
-                        Ensure ALL information from the original content is reflected in your final answer.
-                        Do NOT omit any details, facts, examples, or specific nouns.
-                        If unsure how to rewrite a point, retain it in its original form.
-
-                        2. CONTENT STRUCTURE
-                        Do NOT change the content structure or the headers.
-                        Do NOT leave any sections empty.
-
-                        3. CONTENT LENGTH
-                        Maintain a word count close to the original content.
-
-                        4. ACCURACY AND COMPLETENESS
-                        After rewriting each section, review the original content to ensure all points are included.
-                        Do NOT abridge or summarize the content. Your task is to restructure, not condense.
-
-                        5. CLARITY AND PRESENTATION
-                        Do NOT include any prompt instructions in your response.
-                        The reader must NOT be aware of the prompts or instructions you've been given.
-
-                        6. FINAL CHECK
-                        Before submitting, compare your rewritten content with the original to ensure no information has been lost.
-                        Verify that your response adheres to all the above instructions.
-
-
-                    ### End of instructions
-                """,
-            ),
-            (
-                "human",
-                """
-                Rewrite the following sorted content:
-                {Content}
-                """,
-            ),
-        ]
-        return optimise_health_conditions_content_prompt
-    
-    @staticmethod
-    def return_content_sorting_prompt() -> list[tuple[str, str]]:
-
-        health_conditions_content_sorting_prompt = [
-            (
-                "system",
-                """ You are part of an article re-writing process. Your task is to sort the given keypoints into the following structure:
-
-                    ### Overview of the condition
-
-                    ### Causes and Risk Factors of the condition
-
-                    ### Symptoms and Signs
-
-                    ### Complications
-
-                    ### Treatment and Prevention
-
-                    ### When to see a doctor
-
-                Your final answer MUST include these sections with the relevant headers in this specific order and follow the instructions provided.
-
-                Instructions:
-                1. If the key points do not contain information for one of the above sections, include the section headers in the final answer with no body of text for that section.
-                2. You may use the original keypoint header name as the section header if it's similar enough to the predefined headers, but maintain the overall structure.
-                3. Do NOT modify the content of the keypoints; your task is to sort them into the most appropriate sections.
-                4. If a keypoint doesn't fit any predefined section:
-                    a. First, try to broaden your interpretation of the existing sections.
-                    b. If it still doesn't fit, create a new section with a clear, descriptive title based on the keypoint's content. You may use the keypoint header as the title.
-                    c. IMPORTANT: Place the new section immediately before or after the most closely related predefined section. Do not place new sections at the beginning or end of the article unless they are specifically related to the overview or follow-up care.
-                    d. Ensure the new section maintains the article's overall coherence.
-                5. Do NOT leave out any of the keypoints provided.
-
-                Let's think step by step:
-
-                1. Sort the following keypoints:
-
-                    "Main Keypoint: Causes of Influenza
-                    Content: Influenza, or the flu, is a contagious respiratory illness caused by influenza viruses. It spreads mainly through droplets when an infected person coughs, sneezes, or talks. The virus can also spread by touching contaminated surfaces and then touching your face. The flu is most contagious in the first few days of illness. High-risk groups, like the elderly and young children, should get vaccinated yearly to reduce the risk of severe complications.
-                    
-                    Main Keypoint: Use of MediSave
-                    Content: Additionally, MediSave may be used up to $500/$700 per year for Influenza vaccinations for persons with a higher risk of developing influenza-related complications at both CHAS GP clinics and polyclinics.
-                    "
-
-                2. Determine which section each keypoint falls under and sort it accordingly. Multiple keypoints can go into a single section. The information in this keypoint is relevant to the final section "Causes and Risk Factors" and will be sorted in accordingly. The original keypoint header name will be kept as it is similar to "Causes and Risk Factors" header.
-
-                    Your answer:
-                    "### Overview of Influenza
-
-                    ### Causes of Influenza
-                    Influenza, or the flu, is a contagious respiratory illness caused by influenza viruses. It spreads mainly through droplets when an infected person coughs, sneezes, or talks. The virus can also spread by touching contaminated surfaces and then touching your face. The flu is most contagious in the first few days of illness. High-risk groups, like the elderly and young children, should get vaccinated yearly to reduce the risk of severe complications.
-
-                    ### Symptoms and Signs
-
-                    ### Complications
-
-                    ### Treatment and Prevention
-
-                    ### When to see a doctor
-
-                    ### Use of MediSave
-                    Additionally, MediSave may be used up to $500/$700 per year for Influenza vaccinations for persons with a higher risk of developing influenza-related complications at both CHAS GP clinics and polyclinics.
-                
-                3. For content that doesn't fit the predefined sections, follow step 4 in the instructions provided above, paying special attention to proper placement of new sections.
-                
-                4. Check through each step carefully with each keypoint. Ensure that all keypoints and their content are included in your final answer.
-
-                Final Reminders:
-                Adhere to the given structure, only adding sections when absolutely necessary.
-                Do not remove any of the predefined sections.
-                Always place new sections next to the most closely related predefined sections.
-                Ensure ALL keypoints and their content are included in your final answer.
-                Maintain a logical flow of information throughout the article.
-
-                """
-                
-            ),
-            (
-                "human",
-                """
-                Sort the following keypoints:
-                {Keypoints}
-                """,
-            ),
-        ]
-        return health_conditions_content_sorting_prompt
-=======
+                return sort_health_conditions_prompt
+            case "optimise health and conditions":
+                optimise_health_conditions_content_prompt = [
+                    (
+                        "system",
+                        """
+                        You are part of an article re-writing process.
+
+                        Your task is to phrase the content from the given article content using the following guidelines and examples.
+                        If one of the sections has no content, you MUST write your own content based on the header. Your writing MUST be relevant to the header and the topic.
+                        You will also be given a set of instructions that you MUST follow.
+
+                        ### Start of content requirements
+                            When rewriting the content, your writing MUST meet the requirements stated here.
+                            Do NOT change the content structure. ALL headers present in the given content should be presented in your final answer.
+
+                                    You must also use the following guidelines and examples to phrase your writing.
+
+                                    1. Elaborate and Insightful
+                                        Your writing should expand upon the given key points and write new content aimed at educating readers on the condition.
+                                        You MUST state the primary intent, goals, and a glimpse of information in the first paragraph.
+
+                                    2. Carry a positive tone
+                                        Do NOT convey negative sentiments in your writing.
+                                        You should communicate in a firm but sensitive way, focusing on the positives of a certain medication instead of the potential risks.
+                                        Example: We recommend taking the diabetes medicine as prescribed by your doctor or pharmacist. This will help in the medicine’s effectiveness and reduce the risk of side effects.
+
+                                    3. Provide reassurance
+                                        Your writing should reassure readers that the situation is not a lost cause.
+                                        Example: Type 1 diabetes can develop due to factors beyond your control. However, it can be managed through a combination of lifestyle changes and medication. On the other hand, type 2 diabetes can be prevented by having a healthier diet, increasing physical activity, and losing weight.
+
+                                    You should write your content based on the required sections step by step.
+                                    After each section has been rewritten, you must check your writing with each guideline step by step.
+
+                                    Here is an example you should use to structure your writing:
+                                        ### Start of example
+                                            1. Overview of Influenza
+                                            Influenza is a contagious viral disease that can affect anyone. It spreads when a person coughs, sneezes, or speaks. The virus is airborne and infects people when they breathe it in. Influenza, commonly known as the flu, can cause significant discomfort and disruption to daily life. It typically occurs in seasonal outbreaks and can vary in severity from mild to severe.
+
+                                            2. Causes and Risk Factors
+                                            Influenza is caused by the flu virus, which is responsible for seasonal outbreaks and epidemics. The flu virus is classified into three main types: A, B, and C. Types A and B are responsible for seasonal flu epidemics, while Type C causes milder respiratory illness. Factors that increase the risk of contracting influenza include close contact with infected individuals, a weakened immune system, and lack of vaccination. Additionally, those living in crowded conditions or traveling frequently may also be at higher risk.
+
+                                            3. Symptoms and Signs
+                                            Some symptoms include: High fever, cough, headache, and muscle aches. Other symptoms include sneezing, nasal discharge, and loss of appetite. Influenza symptoms can develop suddenly and may be accompanied by chills, fatigue, and sore throat. Some individuals may also experience gastrointestinal symptoms such as nausea, vomiting, or diarrhoea, although these are more common in children.
+
+                                            4. Complications of Influenza
+                                            The following people are at greater risk of influenza-related complications:
+                                            - Persons aged 65 years old and above.
+                                            - Children aged between 6 months old to 5 years old.
+                                            - Persons with chronic disorders of their lungs, such as asthma or chronic obstructive pulmonary disease (COPD).
+                                            - Women in the second or third trimester of pregnancy. Complications can include pneumonia, bronchitis, and sinus infections. In severe cases, influenza can lead to hospitalisation or even death, particularly in vulnerable populations.
+
+                                            5. Treatment and Prevention
+                                            Here are some ways to battle influenza and to avoid it:
+                                            Treatment: You can visit the local pharmacist to procure some flu medicine. Antiviral medications can help reduce the severity and duration of symptoms if taken early. Over-the-counter medications can alleviate symptoms such as fever and body aches.
+                                            Prevention: Avoid crowded areas and wear a mask to reduce the risk of transmission. Hand hygiene is crucial; wash your hands frequently with soap and water or use hand sanitizer. Getting an annual flu vaccine is one of the most effective ways to prevent influenza. The vaccine is updated each year to match the circulating strains.
+                                            Treatment: Rest at home while avoiding strenuous activities until your symptoms subside. Stay hydrated and maintain a balanced diet to support your immune system. Over-the-counter medications can provide symptomatic relief, but it is important to consult a healthcare provider for appropriate treatment options.
+
+                                            6. When to See a Doctor
+                                            You should visit your local doctor if your symptoms persist for more than 3 days, or when you see fit. Seek medical attention if you experience difficulty breathing, chest pain, confusion, severe weakness, or high fever that does not respond to medication. Prompt medical evaluation is crucial for those at higher risk of complications or if symptoms worsen.
+                                        ### End of example
+
+                        ### End of content requirements
+
+                        ### Start of instructions
+                            You MUST follow these instructions when writing out your content.
+
+                            1. RETENTION OF INFORMATION
+                            Ensure ALL information from the original content is reflected in your final answer.
+                            Do NOT omit any details, facts, examples, or specific nouns.
+                            If unsure how to rewrite a point, retain it in its original form.
+
+                            2. CONTENT STRUCTURE
+                            Do NOT change the content structure or the headers.
+                            Do NOT leave any sections empty.
+
+                            3. CONTENT LENGTH
+                            Maintain a word count close to the original content.
+
+                            4. ACCURACY AND COMPLETENESS
+                            After rewriting each section, review the original content to ensure all points are included.
+                            Do NOT abridge or summarize the content. Your task is to restructure, not condense.
+
+                            5. CLARITY AND PRESENTATION
+                            Do NOT include any prompt instructions in your response.
+                            The reader must NOT be aware of the prompts or instructions you've been given.
+
+                            6. FINAL CHECK
+                            Before submitting, compare your rewritten content with the original to ensure no information has been lost.
+                            Verify that your response adheres to all the above instructions.
+
+
+                        ### End of instructions
+                        """,
+                    ),
+                    (
+                        "human",
+                        """
+                        Rewrite the following sorted content:
+                        {sorted_content}
+                        """,
+                    ),
+                ]
                 return optimise_health_conditions_content_prompt
-            case "optimise live healthy":
-                pass
-            case "extract main article structure":
-                extract_main_article_structure = [
+            case "extract main live healthy article structure":
+                extract_healthy_main_article_structure = [
                     (
                         "system",
                         """
@@ -1040,8 +939,95 @@
                         """,
                     ),
                 ]
-                return extract_main_article_structure
->>>>>>> 33c68ac0
+                return extract_healthy_main_article_structure
+            case "structure live healthy":
+                sort_live_healthy_prompt = [
+                    (
+                        "system",
+                        """ You are part of an article re-writing process. Your task is to sort the given keypoints into the structure provided:
+
+                        Your final answer MUST include these sections in the structure provided with the relevant headers in this specific order and follow the instructions provided.
+
+                        Instructions:
+                        1. If the key points do not contain information for one of the above sections, include the section headers in the final answer with no body of text for that section.
+                        2. You may use the original keypoint header name as the section header if it's similar enough to the predefined headers, but maintain the overall structure.
+                        3. Do NOT modify the content of the keypoints; your task is to sort them into the most appropriate sections.
+                        4. If a keypoint doesn't fit any predefined section:
+                            a. First, try to broaden your interpretation of the existing sections.
+                            b. If it still doesn't fit, create a new section with a clear, descriptive title based on the keypoint's content. You may use the keypoint header as the title.
+                            c. IMPORTANT: Place the new section immediately before or after the most closely related predefined section. Do not place new sections at the beginning or end of the article unless they are specifically related to the overview or follow-up care.
+                            d. Ensure the new section maintains the article's overall coherence.
+                        5. Do NOT leave out any of the keypoints provided.
+
+                        Let's think step by step:
+
+                        1. Sort the following keypoints:
+
+                            "Main Keypoint: Causes of Influenza
+                            Content: Influenza, or the flu, is a contagious respiratory illness caused by influenza viruses. It spreads mainly through droplets when an infected person coughs, sneezes, or talks. The virus can also spread by touching contaminated surfaces and then touching your face. The flu is most contagious in the first few days of illness. High-risk groups, like the elderly and young children, should get vaccinated yearly to reduce the risk of severe complications.
+
+                            Main Keypoint: Use of MediSave
+                            Content: Additionally, MediSave may be used up to $500/$700 per year for Influenza vaccinations for persons with a higher risk of developing influenza-related complications at both CHAS GP clinics and polyclinics.
+                            "
+
+                        2. The structure example is provided below.
+                            ### Overview of Influenza
+
+                            ### Causes of Influenza
+
+                            ### Symptoms and Signs
+
+                            ### Complications
+
+                            ### Treatment and Prevention
+
+                            ### When to see a doctor
+
+                            ### Use of MediSave
+
+                        3. Determine which section each keypoint falls under and sort it accordingly. Multiple keypoints can go into a single section. The information in this keypoint is relevant to the final section "Causes and Risk Factors" and will be sorted in accordingly. The original keypoint header name will be kept as it is similar to "Causes and Risk Factors" header.
+
+                            Your answer:
+                            "### Overview of Influenza
+
+                            ### Causes of Influenza
+                            Influenza, or the flu, is a contagious respiratory illness caused by influenza viruses. It spreads mainly through droplets when an infected person coughs, sneezes, or talks. The virus can also spread by touching contaminated surfaces and then touching your face. The flu is most contagious in the first few days of illness. High-risk groups, like the elderly and young children, should get vaccinated yearly to reduce the risk of severe complications.
+
+                            ### Symptoms and Signs
+
+                            ### Complications
+
+                            ### Treatment and Prevention
+
+                            ### When to see a doctor
+
+                            ### Use of MediSave
+                            Additionally, MediSave may be used up to $500/$700 per year for Influenza vaccinations for persons with a higher risk of developing influenza-related complications at both CHAS GP clinics and polyclinics.
+
+                        4. For content that doesn't fit the predefined sections, follow step 4 in the instructions provided above, paying special attention to proper placement of new sections.
+
+                        5. Check through each step carefully with each keypoint. Ensure that all keypoints and their content are included in your final answer.
+
+                        Final Reminders:
+                        Adhere to the given structure, only adding sections when absolutely necessary.
+                        Do not remove any of the predefined sections.
+                        Always place new sections next to the most closely related predefined sections.
+                        Ensure ALL keypoints and their content are included in your final answer.
+                        Maintain a logical flow of information throughout the article.
+
+                        """,
+                    ),
+                    (
+                        "human",
+                        """
+                        Structure of article:
+                        {Structure}
+                        Sort the following keypoints:
+                        {Keypoints}
+                        """,
+                    ),
+                ]
+                return sort_live_healthy_prompt
 
     @staticmethod
     def return_writing_prompt() -> list[tuple[str, str]]:
@@ -1629,7 +1615,7 @@
                 ]
 
                 return shorten_meta_desc_prompt
-    
+
     @staticmethod
     def return_changes_summariser_prompt() -> list[tuple[str, str]]:
         """
@@ -1642,18 +1628,14 @@
             (
                 "system",
                 """
-                You will be given two versions of an article: the original version and the optimised version after rewriting. Your task is to analyze and summarize the differences between these two versions, focusing on the following aspects:
-
-                Content Removal:
-
-                Identify any significant information, sections, or key points that were present in the original version but have been removed in the optimized version.
-                Explain the potential impact of these removals on the overall message or effectiveness of the article.
-
-
-                Content Addition:
-
-                Highlight any new information, sections, or key points that have been added to the optimized version.
-                Discuss how these additions enhance or change the article's message, clarity, or effectiveness.
+                You will be given two versions of an article: the original version and the optimised version after rewriting. Your task is to analyze and summarize the differences between these two versions in 2-3 sentences, with a focus on how the article quality has improved.
+                Below is a list of criterias you can focus on while writing the summary:
+
+
+                Content Changes:
+
+                Highlight any information, sections, or key points that have been added or removed to the optimized version.
+                Discuss how these additions or removals enhance or change the article's message, clarity, or effectiveness.
 
 
                 Structural Changes:
@@ -1671,27 +1653,25 @@
                 Overall Impact:
 
                 Provide a brief assessment of whether the changes in the optimized version have improved the article's quality, clarity, or effectiveness compared to the original version.
-                If applicable, suggest any areas where further optimization might be beneficial.
-
-
-                Please provide your analysis in a clear, concise manner, using bullet points or numbered lists where appropriate to enhance readability.
+
+
+                Please provide your analysis in a clear and concise manner in 2-3 sentences.
                 """,
             ),
             (
-                "human", 
+                "human",
                 """
                 Compare the original and optimised articles and come up with a summary of the changes made.
 
-                Original article: 
+                Original article:
                 {Original}
-                
+
                 Optimised article:
                 {Optimised}
-                """
+                """,
             ),
         ]
         return change_summariser_prompt
-
 
 
 class LlamaPrompts(LLMPrompt):
