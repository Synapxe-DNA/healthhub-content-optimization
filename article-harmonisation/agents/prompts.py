--- conflicted
+++ resolved
@@ -189,15 +189,7 @@
                 I want you to act as an expert in readability analysis.
                 Your task is to evaluate and critique the readability of the provided article. Your analysis should cover the following aspects:
 
-<<<<<<< HEAD
-                1. **Sentence Structure**: Assess the complexity of sentences. Identify and list out ALL long, convoluted sentences and suggest ways to simplify them.
-                2. **Vocabulary**: Evaluate the complexity of the vocabulary used. List out ALL overly complex words and suggest a simple alternative explanation using common and simple words.
-                3. **Coherence and Flow**: Analyze the coherence and logical flow of the text. Point out any abrupt transitions or lack of clarity and provide suggestions for improvement.
-                4. **Readability Metrics**: Calculate and provide readability scores using metrics such as Flesch-Kincaid Grade Level, Gunning Fog Index, and any other relevant readability indices.
-                5. **Overall Assessment**: Summarize the overall readability of the article, providing specific examples and actionable recommendations for improvement.
-=======
                 Let's think step by step.
->>>>>>> c6294a62
 
                 1. You are to conduct a detailed analysis and critique following the criteria below:
                     - **Sentence Structure**: Assess the complexity of sentences. Identify  and list out ALL long, convoluted sentences and suggest ways to simplify them.
@@ -484,8 +476,14 @@
 
         return meta_desc_evaluation_prompt
 
-<<<<<<< HEAD
-    def return_researcher_prompt(self, step) -> list:
+    @staticmethod
+    def return_researcher_prompt(step) -> list[tuple[str, str]]:
+        """
+        Returns the researcher prompt
+
+        Returns:
+            list[tuple[str, str]]: a list containing the researcher prompt. {Article} is the only input required to invoke the prompt.
+        """
 
         match step:
             case "generate keypoints":
@@ -608,59 +606,6 @@
 
                 You can write a relevant header for the additional content if no header is given.
                 Add a "Main keypoint" in front of the header for additional content.
-=======
-    @staticmethod
-    def return_researcher_prompt() -> list[tuple[str, str]]:
-        """
-        Returns the researcher prompt
-
-        Returns:
-            list[tuple[str, str]]: a list containing the researcher prompt. {Article} is the only input required to invoke the prompt.
-        """
-
-        researcher_prompt = [
-            (
-                "system",
-                """
-                You are part of a article combination process. Your main task is to analyze the headers in the article to identify and omit any unnecessary sentences under the header.
-                You will be given a context guideline as well as a set of instructions.
-                You MUST use the Context guidelines given.
-                You MUST strictly follow the instructions given.
-
-                ### Start of Context guidelines
-                    You will be given an article with labelled headers.
-                    Each header will have their header type specified at the front of the header title as html tags.
-                    If a header is a sub header or sub section to another header, it will be specified in the following sentence along with the header title that it is a sub section to.
-                    If a header is a sub header or sub section to another header, you MUST use the title of the parent header along with the title of the sub header to determine if the sentences under the sub section is relevant.
-                    Sentences leading to an external link or article SHOULD be omitted.
-
-                    Refer to this example and its explanation:
-                        ### Start of header example
-                            h2 Sub Header: Exercises you can do at home  // This is a h2 Sub Header
-
-                            h3 Sub Section: Wall planks // This is a h3 sub section
-                            Sub section to h2 Sub Header: Exercises you can do at home // This h3 subsection is under the h2 sub header "Exercises you can do at home"
-                            # Rest of content
-                        ### End of header example
-
-                    Check through each headline with this context step by step.
-                ### End of Context guidelines
-
-                ### Start of Instructions
-                Do NOT paraphrase sentences from the given article when assigning the sentence, you must use each sentence directly from the given content.
-                Do NOT modify the headers.
-                ALL sentences in the same header must be joined in a single paragraph.
-                Each sentence must appear only ONCE under the header.
-                Do not rename "Article Header" label.
-                Rename all other article header labels to either "Main keypoint" or "Sub keypoint".
-                If a header has no child headers, the header will be labelled as "Main keypoint".
-                If a header has a parent header, the header will be labelled as "Sub keypoint".
-                Not all sentences are relevant to its header. If a sentence is irrelevant to all headers, you can place it under the last header "Omitted sentences" at the end of the article.
-                Check through each instruction step by step.
-                ### End of Instructions
-
-                Refer to the example below to format your answer accordingly:
->>>>>>> c6294a62
                 """,
                     ),
                     (
@@ -731,7 +676,7 @@
         return additional_content_prompt
 
     @staticmethod
-    def return_compiler_prompt() -> list[tuple[str, str]]:
+    def return_compiler_prompt(self) -> list[tuple[str, str]]:
         """
         Returns the compiler prompt
 
@@ -742,12 +687,8 @@
         compiler_prompt = [
             (
                 "system",
-<<<<<<< HEAD
-                """ Your task is to compare and merge the keypoints and their content given to you.
-=======
-                """
-                You are part of a article combination process. Your task is to compare and merge the keypoints and their content given to you.
->>>>>>> c6294a62
+                """ 
+                Your task is to compare and merge the keypoints and their content given to you.
                 Your final answer be a final compilation of all the keypoints from the two articles, with no loss in information and no duplicated sentences.
                 You are NOT supposed to summarise the content.
                 You will be given a context guideline as well as a set of instructions.
@@ -843,58 +784,6 @@
             The prompt is solely applicable for Health and Conditions
         """
 
-<<<<<<< HEAD
-=======
-        # general_content_prompt = [
-        #     (
-        #         "system",
-        #         """
-        #         You are part of an article re-writing process. The article is aimed at enhancing the reader's well-being and lifestyle.
-        #
-        #         Your task is to utilize content from the given keypoints to fill in for the required sections stated below.
-        #         You will also be given a set of instructions that you MUST follow.
-        #
-        #         ### Start of content requirements
-        #
-        #             1. Your writing must carry a natural flow.
-        #                 It is important to have a natural flow in your writing to prevent confusing the readers.
-        #                 Each article should follow a general flow like so:
-        #                     1. Overview of the topic
-        #                     2. Benefits (if applicable to topic)
-        #                     3. Thing to note, remember or consider
-        #                     4. Summary or concluding point
-        #                 You DO NOT need to rename the article headers like so, this is simply an article flow to guide you.
-        #                 You may combine the content under each keypoint if it improves the article flow, or contain similar information.
-        #                 If the article is missing any of these sections and they are applicable to the topic, you should use the content in the keypoints to fill in the missing sections.
-        #
-        #             2. You MUST retain names and the relevant information specified in the content.
-        #                 If a sentence contains specific names, you can rewrite the sentence, but you MUST retain these names and their relevant information.
-        #                 ## Example 1:  "Hike your way up to Fort Canning Park which is perched on a hill."
-        #                 Answer: "Make your way up the hill to visit the historic Fort Canning Park."
-        #                 ## Example 2: "Head to City Hall for these tasty treats."
-        #                 Answer: "Fill up your tummy with these tasty meals from City Hall!"
-        #
-        #             3. Your writing should carry a conversational and encouraging tone.
-        #                 You should adopt a more casual tone in your writing as it will spark reader interest.
-        #                 ## Example: "When we think of exercise, what often comes to mind is sweating it out in the blazing sun, panting for a long time afterwards, then aching all over. But that’s not always necessary!"
-        #
-        #                 Your writing should strike up a more conversational and encouraging tone.
-        #
-        #                 Do not hesitate to sound more casual when writing lifestyle-related content, such as using “no worries” like in the example below.
-        #                 ## Example: "If the recommended 150 to 300 minutes of exercise such as jogging, brisk walking, swimming or cycling, and 2 days of muscle and bone-strengthening a week is too much for you, no worries! You can still start at your own pace and intensify your workout as you get used to working out."
-        #
-        #             4. Your writing should address the reader’s concerns and assure them that a situation it’s not as bad as they think.
-        #
-        #             5. Your article headers should be relevant to it's content while being short and interesting.
-        #                 Here are some guidelines for writing out your article headers:
-        #
-        #                 You can use subheaders if it improves the flow of the article.
-        #         """,
-        #     ),
-        #     ("human", "Rewrite the following keypoints: \n{Keypoints}"),
-        # ]
-
->>>>>>> c6294a62
         optimise_health_conditions_content_prompt = [
             (
                 "system",
@@ -975,26 +864,14 @@
                         You must use the given key points to FILL IN the required sections.
                         Do NOT include any of the prompt instructions inside your response. The reader must NOT know what is inside the prompts.
 
-<<<<<<< HEAD
-                        Follow these instructions step by step carefully
-                    ### End of instructions
-=======
                     Follow these instructions step by step carefully
                 ### End of instructions
->>>>>>> c6294a62
                 """,
             ),
             (
                 "human",
                 """
-<<<<<<< HEAD
                 Sort the following keypoints:
-=======
-                Structure feedback on the following article:
-                {Structure_evaluation}
-
-                Rewrite the following keypoints:
->>>>>>> c6294a62
                 {Keypoints}
                 """,
             ),
@@ -1002,8 +879,18 @@
 
         return optimise_health_conditions_content_prompt
 
-<<<<<<< HEAD
-    def return_writing_prompt(self) -> list[tuple[str, str]]:
+    @staticmethod
+    def return_writing_prompt() -> list[tuple[str, str]]:
+        """
+        Returns the writing guidelines optimisation prompt
+
+        Returns:
+            list[tuple[str, str]]: a list containing the writing guidelines optimisation prompt. {Content} is the only input required to invoke the prompt.
+
+        Note:
+            The prompt is solely applicable for Health and Conditions
+        """
+
         optimise_writing_prompt = [
             (
                 "system",
@@ -1053,61 +940,6 @@
                     Your answer MUST be in British English.
                     Your answer MUST be between 300 to 1500 words.
                     Your answer should also contain a close word count to the original content.
-=======
-    @staticmethod
-    def return_writing_prompt() -> list[tuple[str, str]]:
-        """
-        Returns the writing guidelines optimisation prompt
-
-        Returns:
-            list[tuple[str, str]]: a list containing the writing guidelines optimisation prompt. {Content} is the only input required to invoke the prompt.
-
-        Note:
-            The prompt is solely applicable for Health and Conditions
-        """
-
-        optimise_health_conditions_writing_prompt = [
-            (
-                "system",
-                """
-                You are part of a article rewriting process.
-                Your objective is to rewrite the given article to based on the given guidelines and instructions. Follow the personality and voice guidelines below and adhere to the specific instructions provided.
-
-                Guidelines:
-                    - Be approachable
-                    Guidelines: Welcome your readers warmly, understand their needs, and accommodate them. Account for diverse needs and health conditions.
-                    Example: “Living with diabetes doesn't mean you can’t travel. With proper planning, you can still make travel plans safely.”
-
-                    - Be progressive
-                    Guidelines: Ensure your writing is relevant to the visitor's needs and expectations.
-                    Example: “Worried about new COVID-19 variants? Hear from our experts on infectious diseases and learn how you can stay safe!”
-
-                    - Crafted
-                    Guidelines: Personalize the experience for visitors with relevant content.
-                    Example: “Are you a new mum returning to work soon? Here are some tips to help you maintain your milk supply while you work from the office.”
-
-                    - Carry an Optimistic tone
-                    Guidelines: Use a positive tone to motivate readers to lead a healthier lifestyle and empathize with their struggles.
-                    Example: “It’s normal to feel stressed, worried or even sad with the daily demands of daily life. And it’s okay to reach out for help and support when you need it.”
-
-                    - Connect at a personal level
-                    Guidelines: Convey a tone that is caring, sensitive, warm, and tactful.
-                    Example: “Breast cancer is known to be asymptomatic in the early stages. That’s why regular screenings can provide early detection and timely intervention.”
-
-                    - Human-centric writing
-                    Guidelines: Show concern for the reader’s current health state without judgment.
-                    Example: "We admire you for taking care of your loved ones. But have you taken some time for yourself lately? Here are some ways you can practice self-care."
-
-                    - Be respectful
-                    Guidelines: Be respectful to all visitors, regardless of medical condition, race, religion, gender, age, etc.
-                    Example: "Diabetes affects people of all ages, genders, and backgrounds. With the right care and support, people living with diabetes can lead healthy and fulfilling lives."
-
-
-                ### Start of instructions
-                    You MUST break up longer sentences into multiple short ones.
-                    You MUST explain complex medical terms using simple phrases or sentences.
-                    You MUST NOT summarise the content AT ALL. Instead, your task is only to rephrase the writing to fit these guidelines.
->>>>>>> c6294a62
                     You MUST remove ALL instances of "Main keypoint" and "Sub keypoint" from the headers. Your answer must be a final readable article with appropriate headers. Otherwise, keep the original headers.
 
                     Mandatory Use of Guidelines: Use the writing guidelines above to rewrite the content.
@@ -1118,39 +950,25 @@
             ),
             ("human", "Rewrite the following content:\n{Content}"),
         ]
-<<<<<<< HEAD
         return optimise_writing_prompt
 
-    def return_hemingway_readability_optimisation_prompt(self, step: str) -> str:
+    @staticmethod
+    def return_hemingway_readability_optimisation_prompt(step) -> list[tuple[str, str]]:
+        """
+        Returns the readability optimisation prompt
+
+        Returns:
+            list[tuple[str, str]]: a list containing the readability optimisation prompt. {Content} is the only input required to invoke the prompt.
+
+        Note:
+            The prompt is solely applicable for Health and Conditions
+        """
         match step:
             case "shortening sentences":
                 hemingway_readability_optimisation_prompt = [
                     (
                         "system",
                         """You are part of an article rewriting process. Your task is to shorten long sentences by breaking them up into multiple sentences.
-=======
-
-        return optimise_health_conditions_writing_prompt
-
-    @staticmethod
-    def return_readability_optimisation_prompt() -> list[tuple[str, str]]:
-        """
-        Returns the readability optimisation prompt
-
-        Returns:
-            list[tuple[str, str]]: a list containing the readability optimisation prompt. {Content} is the only input required to invoke the prompt.
-
-        Note:
-            The prompt is solely applicable for Health and Conditions
-        """
-
-        readability_optimisation_prompt = [
-            (
-                "system",
-                """
-                You are an article rewriter. You will be given an article and a readability evaluation on that article.
-                Your task is to address ALL the feedback pointers given to you.
->>>>>>> c6294a62
 
                         There should not be any loss of key information when breaking down the long sentences into their shorter counterparts.
 
@@ -1171,7 +989,6 @@
 
                         3. Break the long sentence into shorter sentences with the same meaning. The other sentences are not long, hence they will not be rewritten.
 
-<<<<<<< HEAD
                         Your final answer:
                             "Regular exercise is crucial for maintaining good health. Start with a warm-up to prepare your muscles. It’s important to stretch properly before any workout as it helps prevent injuries and improves flexibility. Incorporating both cardio and strength training into your routine can help you build endurance and muscle. Don’t forget to cool down afterward to allow your body to recover."
 
@@ -1238,22 +1055,6 @@
                     ("human", "Rewrite the following content: \n {content}"),
                 ]
                 return hemingway_readability_optimisation_prompt
-=======
-                Check through each tip carefully. The tips are arranged in terms of their importance, with the most important tip in front. Hence, you should check your writing with each tip from the first to last.
-                """,
-            ),
-            (
-                "human",
-                """
-                Address the following evaluation when rewriting the content:
-                {Readability_evaluation}
-
-                Rewrite the following content:
-                {Content}
-                """,
-            ),
-        ]
->>>>>>> c6294a62
 
             case "breaking into bullet points":
                 hemingway_readability_optimisation_prompt = [
@@ -1398,11 +1199,7 @@
 
                 Your final answer MUST either be "True" or "False".
                 If the given content does not fit the writing guidelines, your final answer will be "False".
-<<<<<<< HEAD
                 Otherwise, if you determine that the given content adheres to the writing guidelines, your final answer will be "True".
-=======
-                Otherwise, if you determined that the given content adheres to the writing guidelines, your final answer will be "True".
->>>>>>> c6294a62
                 """,
             ),
             ("human", "Evaluate the following content:\n{Content}"),
@@ -1410,8 +1207,14 @@
 
         return personality_evaluation_prompt
 
-<<<<<<< HEAD
-    def return_title_prompt(self, step: str) -> str:
+    @staticmethod
+    def return_title_prompt(step: str) -> list[tuple[str, str]]:
+        """
+        Returns the title optimisation prompt
+
+        Returns:
+            list[tuple[str, str]]: a list containing the title optimisation prompt. {Content} is the only input required to invoke the prompt.
+        """        
         match step:
             case "optimise title":
                 optimise_title_prompt = [
@@ -1536,8 +1339,14 @@
                 ]
 
                 return shorten_title
-
-    def return_meta_desc_prompt(self, step) -> list[tuple[str, str]]:
+    @staticmethod
+    def return_meta_desc_prompt(step: str) -> list[tuple[str, str]]:
+        """
+        Returns the meta description optimisation prompt
+
+        Returns:
+            list[tuple[str, str]]: a list containing the meta description optimisation prompt. {Content} is the only input required to invoke the prompt.
+        """
         match step:
             case "optimise meta desc":
                 optimise_meta_desc_prompt = [
@@ -1549,22 +1358,6 @@
                             1. Meta description 1
                             2. Meta description 2
                             3. Meta description 3
-=======
-    @staticmethod
-    def return_title_prompt() -> list[tuple[str, str]]:
-        """
-        Returns the title optimisation prompt
-
-        Returns:
-            list[tuple[str, str]]: a list containing the title optimisation prompt. {Content} is the only input required to invoke the prompt.
-        """
-
-        optimise_title_prompt = [
-            (
-                "system",
-                """
-                You are part of a article re-writing process. The article content is aimed to educate readers about a particular health condition or disease.
->>>>>>> c6294a62
 
                         Each meta description you write MUST be MORE than 100 characters and LESS than 130 characters including spaces between words.
                         You do not need to justify how your meta descriptions addresses the given feedback.
@@ -1580,7 +1373,8 @@
                         ### End of guidelines
 
                         Check through your writing carefully.
-                        """,
+                        
+                """,
                     ),
                     (
                         "human",
@@ -1606,32 +1400,7 @@
 
                         Example 1:
 
-<<<<<<< HEAD
                             1. Check through these meta descriptions:
-=======
-                ### Start of instructions
-                    Here are a set of instructions that you MUST follow when crafting out your title.
-
-                    You MUST provide 2 different titles. The reader will choose one title out of the choices available. Use the following example to structure your titles.
-                        ### Start of title format example
-                            1. Title 1
-                            2. Title 2
-                        ### End of title format example
-                    Each title MUST be less than 71 characters.
-                    You MUST write out a title using the given content.
-                    You MUST consider the guidelines and the examples when writing out the title.
-                    Consider the guidelines step by step carefully.
-                    You must NOT reveal any part of the prompt in your answer.
-                    Your answer must strictly only include the titles.
-                ### End of instructions
-                """,
-            ),
-            (
-                "human",
-                "Use the following content and write your own titles:\n{Content}",
-            ),
-        ]
->>>>>>> c6294a62
 
                                 "1. Discover how the Healthy Eating Campaign 2023 empowered individuals to embrace nutritious diets with easy, tasty recipes.
                                 2. Explore the impact of the Healthy Eating Campaign, where Nestle and Whole Foods encouraged employeeseat health meals daily.
@@ -1639,25 +1408,8 @@
 "
                             2. Check the number of characters for each meta description, including the spaces between each word. Identify meta descriptions with less than 100 characters or more than 130 characters.
 
-<<<<<<< HEAD
                                 This meta description has 249 characters with spaces:
                                     "3. Learn about the Healthy Eating Campaign 2023, a nationwide initiative that motivated thousands to adopt better eating habits through accessible education, community support, and creative challenges, driving significant improvements in public health."
-=======
-    @staticmethod
-    def return_meta_desc_prompt() -> list[tuple[str, str]]:
-        """
-        Returns the meta description optimisation prompt
-
-        Returns:
-            list[tuple[str, str]]: a list containing the meta description optimisation prompt. {Content} is the only input required to invoke the prompt.
-        """
-
-        optimise_meta_desc_prompt = [
-            (
-                "system",
-                """
-                You are part of a article re-writing process. The article content is aimed to educate readers about a particular health condition or disease.
->>>>>>> c6294a62
 
                             3. Rewrite the identified meta descriptions such that they now meet the length requirements.
 
@@ -1671,7 +1423,6 @@
                                     2. Explore the impact of the Healthy Eating Campaign, where Nestle and Whole Foods encouraged employeeseat health meals daily.
                                     3. Learn how the Healthy Eating Campaign 2023 inspired healthier eating with education, community support, and fun challenges."
 
-<<<<<<< HEAD
                         Your answer should ONLY include the new meta descriptions.
                     """,
                     ),
@@ -1682,26 +1433,6 @@
                         """,
                     ),
                 ]
-=======
-                You MUST come up with 2 different meta descriptions based on the given content. Use the following example to structure your answer.
-                    ### Start of meta description format example
-                            1. Meta description 1
-                            2. Meta description 2
-                    ### End of meta description format example
-                Each meta description you write MUST be MORE than 70 characters and LESS than 160 characters.
-                Each meta description you provide MUST accurately summarise the content given below.
-                You must NOT reveal any part of the prompt in your answer.
-                You must consider the guidelines given and write your meta description based on it.
-                Your answer must strictly only include the meta descriptions.
-                ### End of instructions
-                """,
-            ),
-            (
-                "human",
-                "Use the following content to write your meta descriptions:\n{Content}",
-            ),
-        ]
->>>>>>> c6294a62
 
                 return shorten_meta_desc_prompt
 
