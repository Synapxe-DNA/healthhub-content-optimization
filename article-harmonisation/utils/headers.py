import os

import pyarrow.parquet as pq

ROOT = os.getcwd()
MERGED_DATA_DIRECTORY = f"{ROOT}/article-harmonisation/data/merged_data.parquet"

CONTENT_BODY = "extracted_content_body"
EXTRACTED_HEADERS = "extracted_headers"
ARTICLE_TITLE = "title"
KEY_PARQUET_INFO = [
    ARTICLE_TITLE,
    "article_category_names",
    EXTRACTED_HEADERS,
    CONTENT_BODY,
]
TO_REMOVE = ["", " "]

table = pq.read_table(MERGED_DATA_DIRECTORY)
EXTRACTED_ARTICLE_TITLES = list(table[ARTICLE_TITLE])


def concat_headers_to_content(articles: list):
    final_configured_articles = []
    # for loop iterating through each
<<<<<<< HEAD
    for content in EXTRACTED_ARTICLE_CONTENT:
        for article_content in article_list:
            if article_content in str(content):
                idx = EXTRACTED_ARTICLE_CONTENT.index(content)
                str_content = content.as_py()
                article_headers = list(table[EXTRACTED_HEADERS][idx])
                split_content = []
                for header_details in article_headers:
                    header = header_details[0].as_py()
                    if not split_content:
                        split_content.extend(str_content.split(header))
                    else:
                        last_content = split_content.pop()
                        split_content.extend(last_content.split(header))
                    split_content[-1] = (
                        "Keypoint: " + header + "\n" + split_content[-1][1:]
                    )
                for new_content in split_content:
                    if new_content in TO_REMOVE:
                        split_content.pop(split_content.index(new_content))
                final_configured_articles.append(split_content)
=======
    for article_title in EXTRACTED_ARTICLE_TITLES:
        if article_title.as_py() in articles:
            idx = EXTRACTED_ARTICLE_TITLES.index(article_title)
            article_headers = list(table[EXTRACTED_HEADERS][idx])
            article_content = str(table[CONTENT_BODY][idx])
            split_content = []

            # Stores strings where Keypoint: + header for easy checks afterwards
            header_store = []

            for header_details in article_headers:
                header = header_details[0].as_py()
                if not split_content:
                    split_content.extend(article_content.split(header))
                else:
                    last_content = split_content.pop()
                    split_content.extend(last_content.split(header))
                split_content[-1] = "Keypoint: " + header + "\n" + split_content[-1][1:]
                header_store.append("Keypoint: " + header)
            for new_content in split_content:
                # checking if there are empty strings in split_content
                if new_content in TO_REMOVE or new_content.strip() in header_store:
                    print("yep")
                    split_content.pop(split_content.index(new_content))
            final_configured_articles.append(split_content)
>>>>>>> 73f7e060

    return final_configured_articles<|MERGE_RESOLUTION|>--- conflicted
+++ resolved
@@ -23,29 +23,6 @@
 def concat_headers_to_content(articles: list):
     final_configured_articles = []
     # for loop iterating through each
-<<<<<<< HEAD
-    for content in EXTRACTED_ARTICLE_CONTENT:
-        for article_content in article_list:
-            if article_content in str(content):
-                idx = EXTRACTED_ARTICLE_CONTENT.index(content)
-                str_content = content.as_py()
-                article_headers = list(table[EXTRACTED_HEADERS][idx])
-                split_content = []
-                for header_details in article_headers:
-                    header = header_details[0].as_py()
-                    if not split_content:
-                        split_content.extend(str_content.split(header))
-                    else:
-                        last_content = split_content.pop()
-                        split_content.extend(last_content.split(header))
-                    split_content[-1] = (
-                        "Keypoint: " + header + "\n" + split_content[-1][1:]
-                    )
-                for new_content in split_content:
-                    if new_content in TO_REMOVE:
-                        split_content.pop(split_content.index(new_content))
-                final_configured_articles.append(split_content)
-=======
     for article_title in EXTRACTED_ARTICLE_TITLES:
         if article_title.as_py() in articles:
             idx = EXTRACTED_ARTICLE_TITLES.index(article_title)
@@ -71,6 +48,5 @@
                     print("yep")
                     split_content.pop(split_content.index(new_content))
             final_configured_articles.append(split_content)
->>>>>>> 73f7e060
 
     return final_configured_articles