from pathlib import Path

import pyarrow.parquet as pq

from .paths import get_root_dir

ROOT_DIR = get_root_dir()
MERGED_DATA_DIRECTORY = f"{ROOT_DIR}/article-harmonisation/data/merged_data.parquet"

CONTENT_BODY = "extracted_content_body"
EXTRACTED_HEADERS = "extracted_headers"
ARTICLE_TITLE = "title"
META_DESC = "category_description"
<<<<<<< HEAD
CONTENT_CATEGORY = "content_category"
SUBCATEGORIES = "article_category_names"
=======
ARTICLE_CATEGORY_NAMES = "article_category_names"
ARTICLE_ID = "id"
ARTICLE_URL = "full_url"
>>>>>>> 12196c10

TO_REMOVE = ["", " "]

MERGED_DF = pq.read_table(MERGED_DATA_DIRECTORY)


def get_article_list_indexes(articles: list, setting: str = "title") -> list:
    article_list_idx = []
    if setting == "title":
        extracted_titles = list(MERGED_DF[ARTICLE_TITLE])
        for article_title in extracted_titles:
            if article_title.as_py() in articles:
                idx = extracted_titles.index(article_title)
                article_list_idx.append(idx)
    elif setting == "filename":
        extracted_ids = list(MERGED_DF["id"])
        for article in articles:
            article_id = int(article.split("/")[-1].split(".")[0].split("_")[-1])
            for row_id in extracted_ids:
                if row_id.as_py() == article_id:
                    idx = extracted_ids.index(row_id)
                    article_list_idx.append(idx)

    return article_list_idx


def get_article_titles(article_idxs: list) -> list:
    article_titles = []
    for idx in article_idxs:
        title = str(MERGED_DF[ARTICLE_TITLE][idx])
        article_titles.append(title)
    return article_titles


def extract_content_for_evaluation(articles: list, setting: str = "title") -> list:
    """Extracts out the article content, title and meta descriptions and returns a list in which each element is a dictionary with the respective article's details."""
    article_details = []
    article_list_idx = get_article_list_indexes(articles, setting)
    for idx in article_list_idx:
        article_content = str(MERGED_DF[CONTENT_BODY][idx])
        article_title = str(MERGED_DF[ARTICLE_TITLE][idx])
        meta_desc = str(MERGED_DF[META_DESC][idx])
        meta_desc = meta_desc if meta_desc is not None else "No meta description"
        content_category = str(MERGED_DF[CONTENT_CATEGORY][idx])
        article_details.append(
            {
                ARTICLE_TITLE: article_title,
                META_DESC: meta_desc,
                CONTENT_BODY: article_content,
                CONTENT_CATEGORY: content_category,
            }
        )
    return article_details


def concat_headers_to_content(articles: list):
    final_configured_articles = []
    article_list_idx = get_article_list_indexes(articles)
    for num in range(len(articles)):
        idx = article_list_idx[num]
        article_headers = list(MERGED_DF[EXTRACTED_HEADERS][idx])
        article_content = str(MERGED_DF[CONTENT_BODY][idx])

        # this list will store all the headers + content as elements
        split_content = []

        # this is the title of the article
        article_title = articles[num]

        # Stores headers based on their heading type, h1 - h6
        header_dictionary = {}

        for header_details in article_headers:
            header_title = header_details[0].as_py()
            header_type = header_details[1].as_py()
            header_list = header_dictionary.get(header_type, [])
            header_list.append(header_title)
            header_dictionary[header_type] = header_list
            match header_type:
                case "h1":
                    header = f"h1 Main Header: {header_title}"
                case "h2":
                    header = f"h2 Sub Header: {header_title}"
                    if "h1" in header_dictionary.keys():
                        header += f"\nSub Header to h1 Main Header: {header_dictionary['h1'][-1]}"
                case "h3":
                    header = f"h3 Sub Section: {header_title}"
                    if "h2" in header_dictionary.keys():
                        header += f"\nSub Section to h2 Sub Header: {header_dictionary['h2'][-1]}"
                case "h4":
                    header = f"h4 Sub Section: {header_title}"
                    if "h3" in header_dictionary.keys():
                        header += f"\nSub Section to h3 Sub Section: {header_dictionary['h3'][-1]}"
                case "h5":
                    header = f"h5 Sub Section: {header_title}"
                    if "h4" in header_dictionary.keys():
                        header += f"\nSub Section to h4 Sub Section: {header_dictionary['h4'][-1]}"
                case "h6":
                    header = f"h6 Sub Section: {header_title}"
                    if "h5" in header_dictionary.keys():
                        header += f"\nSub Section to h5 Sub Section: {header_dictionary['h5'][-1]}"
            if not split_content:
                split_content.extend(article_content.split(header_title))
            else:
                last_content = split_content.pop()
                split_content.extend(last_content.split(header_title))

            split_content[-1] = header + "\n" + split_content[-1][1:]

        # concatenate all into this string. The title is used as the main header.
        final_labelled_article = f"Article Header: {article_title}\n"
        for new_content in split_content:
            # checking if there are empty strings in split_content and empty headers
            if new_content in TO_REMOVE:
                split_content.pop(split_content.index(new_content))
            else:
                final_labelled_article += new_content + "\n"

        final_configured_articles.append(final_labelled_article)
    return final_configured_articles


def extract_article_details(articles: list):
    article_ids = []
    urls = []
    article_indexes = article_list_indexes(articles)
    for i in range(len(articles)):
        idx = article_indexes[i]
        article_ids.append(int(table[ARTICLE_ID][idx]))
        urls.append(str(table[ARTICLE_URL][idx]))

    return article_ids, urls


def print_checks(result, model):
    """Prints out the various key outputs in graph. Namely, it will help you check for
        1. Researcher LLM outputs -> keypoints: prints out the sentences in their respective categories, including sentences omitted by the llm
        2. Compiler LLM outputs -> compiled_keypoints: prints out the compiled keypoints
        3. Content optimisation LLM outputs -> optimised_content: prints out the optimised article content after optimisation by content and writing guideline LLM
        4. Title optimisation LLM outputs -> article_title: prints out the optimised title
        5. Meta description optimisation LLM outputs -> meta_desc: prints out the optimised meta description

    Args:
        result: a AddableValuesDict object containing the final outputs from the graph
        model: a string containing the name of the model
    """

    # determines the number of articles undergoing the harmonisation process
    num_of_articles = len(result.get("original_article_inputs")["article_content"])

    Path(f"{ROOT_DIR}/article-harmonisation/docs/txt_outputs").mkdir(
        parents=True, exist_ok=True
    )
    f = open(
        f"{ROOT_DIR}/article-harmonisation/docs/txt_outputs/{model}_compiled_keypoints_check.txt",
        "w",
    )

    for content_index in range(num_of_articles):
        if content_index > 0:
            f.write(" \n ----------------- \n")
        f.write(f"Original Article {content_index+1} content \n")
        article = result.get("original_article_inputs")["article_content"][
            content_index
        ]
        for keypoint in article:
            f.write(keypoint + "\n")
    f.write(" \n -----------------")

    # printing each keypoint produced by researcher LLM
    print("\nRESEARCHER LLM CHECKS\n -----------------", file=f)
    for i in range(0, num_of_articles):
        print(f"These are the keypoints for article {i+1}\n".upper(), file=f)
        print(result.get("optimised_article_output")["researcher_keypoints"][i], file=f)
        print(" \n -----------------", file=f)

    # printing compiled keypoints produced by compiler LLM

    if "compiled_keypoints" in result["optimised_article_output"].keys():
        print("COMPILER LLM CHECKS \n ----------------- ", file=f)
        print(str(result.get("optimised_article_output")["compiled_keypoints"]), file=f)
        print(" \n -----------------", file=f)

    # checking for optimised content produced by content optimisation flow
    flags = {"optimised_content", "optimised_writing", "article_title", "meta_desc"}
    keys = result.get("optimised_article_output").keys()
    print("CONTENT OPTIMISATION CHECKS\n ----------------- \n", file=f)
    for flag in flags:
        if flag in keys:
            print(f"These is the optimised {flag.upper()}", file=f)
            print(result.get("optimised_article_output")[flag], file=f)
            print(" \n ----------------- \n", file=f)
        else:
            print(f"{flag.upper()} has not been flagged for optimisation.", file=f)
            print(" \n ----------------- \n", file=f)
    f.close()<|MERGE_RESOLUTION|>--- conflicted
+++ resolved
@@ -11,14 +11,10 @@
 EXTRACTED_HEADERS = "extracted_headers"
 ARTICLE_TITLE = "title"
 META_DESC = "category_description"
-<<<<<<< HEAD
 CONTENT_CATEGORY = "content_category"
 SUBCATEGORIES = "article_category_names"
-=======
-ARTICLE_CATEGORY_NAMES = "article_category_names"
 ARTICLE_ID = "id"
 ARTICLE_URL = "full_url"
->>>>>>> 12196c10
 
 TO_REMOVE = ["", " "]
 
