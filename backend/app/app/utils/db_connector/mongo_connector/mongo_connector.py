--- conflicted
+++ resolved
@@ -161,16 +161,9 @@
         return Group(
             id=str(groupDoc.id),
             name=groupDoc.name,
-<<<<<<< HEAD
             articles=[self.__convertToArticleMeta(a) for a in groupDoc.article_ids],
             edges=self.get_edges([str(a.id) for a in groupDoc.article_ids]),
             job=self.__convertToJob(groupDoc.job),
-=======
-            pending_articles=[
-                await self.__convertToArticleMeta(a) for a in groupDoc.pending_articles
-            ],
-            # TODO conversion to support the other job types
->>>>>>> 316504d8
         )
 
     # endregion
