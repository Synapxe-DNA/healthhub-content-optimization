{
 "cells": [
  {
   "cell_type": "code",
<<<<<<< HEAD
   "execution_count": 2,
=======
   "execution_count": null,
>>>>>>> cd9e8b1e
   "metadata": {},
   "outputs": [],
   "source": [
    "import os\n",
    "import papermill as pm\n",
    "from logger import logger"
   ]
  },
  {
   "cell_type": "markdown",
   "metadata": {},
   "source": [
    "## Generate Embeddings"
   ]
  },
  {
   "cell_type": "code",
<<<<<<< HEAD
   "execution_count": 3,
   "metadata": {},
   "outputs": [
    {
     "data": {
      "text/plain": [
       "{'CONTRIBUTOR': {'name': 'CONTRIBUTOR',\n",
       "  'inferred_type_name': 'str',\n",
       "  'default': '\"Health Promotion Board\"',\n",
       "  'help': ''},\n",
       " 'CATEGORY': {'name': 'CATEGORY',\n",
       "  'inferred_type_name': 'str',\n",
       "  'default': '\"live-healthy\"',\n",
       "  'help': ''},\n",
       " 'MODEL_NAME': {'name': 'MODEL_NAME',\n",
       "  'inferred_type_name': 'str',\n",
       "  'default': '\"all-MiniLM-L6-v2\"',\n",
       "  'help': ''},\n",
       " 'POOLING_STRATEGY': {'name': 'POOLING_STRATEGY',\n",
       "  'inferred_type_name': 'str',\n",
       "  'default': '\"max\"',\n",
       "  'help': ''}}"
      ]
     },
     "execution_count": 3,
     "metadata": {},
     "output_type": "execute_result"
    }
   ],
=======
   "execution_count": null,
   "metadata": {},
   "outputs": [],
>>>>>>> cd9e8b1e
   "source": [
    "notebook = \"embeddings.ipynb\"\n",
    "pm.inspect_notebook(notebook)"
   ]
  },
  {
   "cell_type": "code",
<<<<<<< HEAD
   "execution_count": 11,
   "metadata": {},
   "outputs": [
    {
     "name": "stderr",
     "output_type": "stream",
     "text": [
      "2024-06-12 15:04:50,388 - Running embeddings.ipynb for BAAI/bge-large-en-v1.5 model with mean pooling strategy\n",
      "Black encountered an error, skipping formatting (module 'black' has no attribute 'FileMode')\n",
      "Executing:  28%|██▊       | 5/18 [00:04<00:11,  1.13cell/s]\n"
     ]
    },
    {
     "ename": "PapermillExecutionError",
     "evalue": "\n---------------------------------------------------------------------------\nException encountered at \"In [4]\":\n  Cell In[4], line 26\n    f\"healthhub_{MODEL_NAME.replace(\"/\",\"_\")}_{POOLING_STRATEGY}_embeddings_small_clean.parquet\",\n                                     ^\nSyntaxError: f-string: unmatched '('\n\n",
     "output_type": "error",
     "traceback": [
      "\u001b[0;31m---------------------------------------------------------------------------\u001b[0m",
      "\u001b[0;31mPapermillExecutionError\u001b[0m                   Traceback (most recent call last)",
      "Cell \u001b[0;32mIn[11], line 9\u001b[0m\n\u001b[1;32m      5\u001b[0m \u001b[38;5;28;01mfor\u001b[39;00m strategy \u001b[38;5;129;01min\u001b[39;00m [\u001b[38;5;124m\"\u001b[39m\u001b[38;5;124mmean\u001b[39m\u001b[38;5;124m\"\u001b[39m]:\n\u001b[1;32m      6\u001b[0m     logger\u001b[38;5;241m.\u001b[39minfo(\n\u001b[1;32m      7\u001b[0m         \u001b[38;5;124mf\u001b[39m\u001b[38;5;124m\"\u001b[39m\u001b[38;5;124mRunning \u001b[39m\u001b[38;5;132;01m{\u001b[39;00mnotebook\u001b[38;5;132;01m}\u001b[39;00m\u001b[38;5;124m for \u001b[39m\u001b[38;5;132;01m{\u001b[39;00mmodel_name\u001b[38;5;132;01m}\u001b[39;00m\u001b[38;5;124m model with \u001b[39m\u001b[38;5;132;01m{\u001b[39;00mstrategy\u001b[38;5;132;01m}\u001b[39;00m\u001b[38;5;124m pooling strategy\u001b[39m\u001b[38;5;124m\"\u001b[39m\n\u001b[1;32m      8\u001b[0m     )\n\u001b[0;32m----> 9\u001b[0m     \u001b[43mpm\u001b[49m\u001b[38;5;241;43m.\u001b[39;49m\u001b[43mexecute_notebook\u001b[49m\u001b[43m(\u001b[49m\n\u001b[1;32m     10\u001b[0m \u001b[43m        \u001b[49m\u001b[43minput_path\u001b[49m\u001b[38;5;241;43m=\u001b[39;49m\u001b[38;5;124;43m\"\u001b[39;49m\u001b[38;5;124;43membeddings.ipynb\u001b[39;49m\u001b[38;5;124;43m\"\u001b[39;49m\u001b[43m,\u001b[49m\n\u001b[1;32m     11\u001b[0m \u001b[43m        \u001b[49m\u001b[43moutput_path\u001b[49m\u001b[38;5;241;43m=\u001b[39;49m\u001b[43mos\u001b[49m\u001b[38;5;241;43m.\u001b[39;49m\u001b[43mpath\u001b[49m\u001b[38;5;241;43m.\u001b[39;49m\u001b[43mjoin\u001b[49m\u001b[43m(\u001b[49m\n\u001b[1;32m     12\u001b[0m \u001b[43m            \u001b[49m\u001b[38;5;124;43m\"\u001b[39;49m\u001b[38;5;124;43m..\u001b[39;49m\u001b[38;5;124;43m\"\u001b[39;49m\u001b[43m,\u001b[49m\u001b[43m \u001b[49m\u001b[38;5;124;43m\"\u001b[39;49m\u001b[38;5;124;43martifacts\u001b[39;49m\u001b[38;5;124;43m\"\u001b[39;49m\u001b[43m,\u001b[49m\u001b[43m \u001b[49m\u001b[38;5;124;43m\"\u001b[39;49m\u001b[38;5;124;43mnotebooks\u001b[39;49m\u001b[38;5;124;43m\"\u001b[39;49m\u001b[43m,\u001b[49m\u001b[43m \u001b[49m\u001b[38;5;124;43mf\u001b[39;49m\u001b[38;5;124;43m'\u001b[39;49m\u001b[38;5;132;43;01m{\u001b[39;49;00m\u001b[43mmodel_name\u001b[49m\u001b[38;5;241;43m.\u001b[39;49m\u001b[43mreplace\u001b[49m\u001b[43m(\u001b[49m\u001b[38;5;124;43m\"\u001b[39;49m\u001b[38;5;124;43m/\u001b[39;49m\u001b[38;5;124;43m\"\u001b[39;49m\u001b[43m,\u001b[49m\u001b[38;5;124;43m\"\u001b[39;49m\u001b[38;5;124;43m_\u001b[39;49m\u001b[38;5;124;43m\"\u001b[39;49m\u001b[43m)\u001b[49m\u001b[38;5;132;43;01m}\u001b[39;49;00m\u001b[38;5;124;43m_\u001b[39;49m\u001b[38;5;132;43;01m{\u001b[39;49;00m\u001b[43mstrategy\u001b[49m\u001b[38;5;132;43;01m}\u001b[39;49;00m\u001b[38;5;124;43m_emb.ipynb\u001b[39;49m\u001b[38;5;124;43m'\u001b[39;49m\n\u001b[1;32m     13\u001b[0m \u001b[43m        \u001b[49m\u001b[43m)\u001b[49m\u001b[43m,\u001b[49m\n\u001b[1;32m     14\u001b[0m \u001b[43m        \u001b[49m\u001b[43mparameters\u001b[49m\u001b[38;5;241;43m=\u001b[39;49m\u001b[43m{\u001b[49m\u001b[38;5;124;43m\"\u001b[39;49m\u001b[38;5;124;43mMODEL_NAME\u001b[39;49m\u001b[38;5;124;43m\"\u001b[39;49m\u001b[43m:\u001b[49m\u001b[43m \u001b[49m\u001b[43mmodel_name\u001b[49m\u001b[43m,\u001b[49m\u001b[43m \u001b[49m\u001b[38;5;124;43m\"\u001b[39;49m\u001b[38;5;124;43mPOOLING_STRATEGY\u001b[39;49m\u001b[38;5;124;43m\"\u001b[39;49m\u001b[43m:\u001b[49m\u001b[43m \u001b[49m\u001b[43mstrategy\u001b[49m\u001b[43m}\u001b[49m\u001b[43m,\u001b[49m\n\u001b[1;32m     15\u001b[0m \u001b[43m    \u001b[49m\u001b[43m)\u001b[49m\n",
      "File \u001b[0;32m~/healthhub-content-optimization/.venv/lib/python3.11/site-packages/papermill/execute.py:131\u001b[0m, in \u001b[0;36mexecute_notebook\u001b[0;34m(input_path, output_path, parameters, engine_name, request_save_on_cell_execute, prepare_only, kernel_name, language, progress_bar, log_output, stdout_file, stderr_file, start_timeout, report_mode, cwd, **engine_kwargs)\u001b[0m\n\u001b[1;32m    116\u001b[0m         nb \u001b[38;5;241m=\u001b[39m papermill_engines\u001b[38;5;241m.\u001b[39mexecute_notebook_with_engine(\n\u001b[1;32m    117\u001b[0m             engine_name,\n\u001b[1;32m    118\u001b[0m             nb,\n\u001b[0;32m   (...)\u001b[0m\n\u001b[1;32m    127\u001b[0m             \u001b[38;5;241m*\u001b[39m\u001b[38;5;241m*\u001b[39mengine_kwargs,\n\u001b[1;32m    128\u001b[0m         )\n\u001b[1;32m    130\u001b[0m     \u001b[38;5;66;03m# Check for errors first (it saves on error before raising)\u001b[39;00m\n\u001b[0;32m--> 131\u001b[0m     \u001b[43mraise_for_execution_errors\u001b[49m\u001b[43m(\u001b[49m\u001b[43mnb\u001b[49m\u001b[43m,\u001b[49m\u001b[43m \u001b[49m\u001b[43moutput_path\u001b[49m\u001b[43m)\u001b[49m\n\u001b[1;32m    133\u001b[0m \u001b[38;5;66;03m# Write final output in case the engine didn't write it on cell completion.\u001b[39;00m\n\u001b[1;32m    134\u001b[0m write_ipynb(nb, output_path)\n",
      "File \u001b[0;32m~/healthhub-content-optimization/.venv/lib/python3.11/site-packages/papermill/execute.py:251\u001b[0m, in \u001b[0;36mraise_for_execution_errors\u001b[0;34m(nb, output_path)\u001b[0m\n\u001b[1;32m    248\u001b[0m nb\u001b[38;5;241m.\u001b[39mcells\u001b[38;5;241m.\u001b[39minsert(\u001b[38;5;241m0\u001b[39m, error_msg_cell)\n\u001b[1;32m    250\u001b[0m write_ipynb(nb, output_path)\n\u001b[0;32m--> 251\u001b[0m \u001b[38;5;28;01mraise\u001b[39;00m error\n",
      "\u001b[0;31mPapermillExecutionError\u001b[0m: \n---------------------------------------------------------------------------\nException encountered at \"In [4]\":\n  Cell In[4], line 26\n    f\"healthhub_{MODEL_NAME.replace(\"/\",\"_\")}_{POOLING_STRATEGY}_embeddings_small_clean.parquet\",\n                                     ^\nSyntaxError: f-string: unmatched '('\n\n"
     ]
    }
   ],
   "source": [
    "# model_name = \"all-MiniLM-L6-v2\"\n",
    "# model_name = \"all-mpnet-base-v2\"\n",
    "model_name = \"BAAI/bge-large-en-v1.5\"\n",
=======
   "execution_count": null,
   "metadata": {},
   "outputs": [],
   "source": [
    "model_name = \"all-MiniLM-L6-v2\"\n",
>>>>>>> cd9e8b1e
    "\n",
    "for strategy in [\"mean\"]:\n",
    "    logger.info(\n",
    "        f\"Running {notebook} for {model_name} model with {strategy} pooling strategy\"\n",
    "    )\n",
    "    pm.execute_notebook(\n",
    "        input_path=\"embeddings.ipynb\",\n",
    "        output_path=os.path.join(\n",
    "            \"..\", \"artifacts\", \"notebooks\", f'{model_name.replace(\"/\",\"_\")}_{strategy}_emb.ipynb'\n",
    "        ),\n",
    "        parameters={\"MODEL_NAME\": model_name, \"POOLING_STRATEGY\": strategy},\n",
    "    )"
   ]
  },
  {
   "cell_type": "markdown",
   "metadata": {},
   "source": [
    "## Evaluate Similarities"
   ]
  },
  {
   "cell_type": "code",
   "execution_count": null,
   "metadata": {},
   "outputs": [],
   "source": [
    "notebook = \"similarity.ipynb\"\n",
    "pm.inspect_notebook(notebook)"
   ]
  },
  {
   "cell_type": "code",
   "execution_count": null,
   "metadata": {},
   "outputs": [],
   "source": [
    "for strategy in [\"mean\", \"max\"]:\n",
    "    logger.info(\n",
    "        f\"Running {notebook} for {model_name} model with {strategy} pooling strategy\"\n",
    "    )\n",
    "    pm.execute_notebook(\n",
    "        input_path=\"similarity.ipynb\",\n",
    "        output_path=os.path.join(\n",
    "            \"..\", \"artifacts\", \"notebooks\", f\"{model_name}_{strategy}_sim.ipynb\"\n",
    "        ),\n",
    "        parameters={\"MODEL_NAME\": model_name, \"POOLING_STRATEGY\": strategy},\n",
    "    )"
   ]
  },
  {
   "cell_type": "code",
   "execution_count": null,
   "metadata": {},
   "outputs": [],
   "source": []
  }
 ],
 "metadata": {
  "kernelspec": {
   "display_name": "mining",
   "language": "python",
   "name": "python3"
  },
  "language_info": {
   "codemirror_mode": {
    "name": "ipython",
    "version": 3
   },
   "file_extension": ".py",
   "mimetype": "text/x-python",
   "name": "python",
   "nbconvert_exporter": "python",
   "pygments_lexer": "ipython3",
   "version": "3.11.5"
  }
 },
 "nbformat": 4,
 "nbformat_minor": 2
}<|MERGE_RESOLUTION|>--- conflicted
+++ resolved
@@ -2,11 +2,7 @@
  "cells": [
   {
    "cell_type": "code",
-<<<<<<< HEAD
-   "execution_count": 2,
-=======
    "execution_count": null,
->>>>>>> cd9e8b1e
    "metadata": {},
    "outputs": [],
    "source": [
@@ -24,41 +20,9 @@
   },
   {
    "cell_type": "code",
-<<<<<<< HEAD
-   "execution_count": 3,
-   "metadata": {},
-   "outputs": [
-    {
-     "data": {
-      "text/plain": [
-       "{'CONTRIBUTOR': {'name': 'CONTRIBUTOR',\n",
-       "  'inferred_type_name': 'str',\n",
-       "  'default': '\"Health Promotion Board\"',\n",
-       "  'help': ''},\n",
-       " 'CATEGORY': {'name': 'CATEGORY',\n",
-       "  'inferred_type_name': 'str',\n",
-       "  'default': '\"live-healthy\"',\n",
-       "  'help': ''},\n",
-       " 'MODEL_NAME': {'name': 'MODEL_NAME',\n",
-       "  'inferred_type_name': 'str',\n",
-       "  'default': '\"all-MiniLM-L6-v2\"',\n",
-       "  'help': ''},\n",
-       " 'POOLING_STRATEGY': {'name': 'POOLING_STRATEGY',\n",
-       "  'inferred_type_name': 'str',\n",
-       "  'default': '\"max\"',\n",
-       "  'help': ''}}"
-      ]
-     },
-     "execution_count": 3,
-     "metadata": {},
-     "output_type": "execute_result"
-    }
-   ],
-=======
    "execution_count": null,
    "metadata": {},
    "outputs": [],
->>>>>>> cd9e8b1e
    "source": [
     "notebook = \"embeddings.ipynb\"\n",
     "pm.inspect_notebook(notebook)"
@@ -66,8 +30,7 @@
   },
   {
    "cell_type": "code",
-<<<<<<< HEAD
-   "execution_count": 11,
+   "execution_count": null,
    "metadata": {},
    "outputs": [
     {
@@ -97,13 +60,7 @@
     "# model_name = \"all-MiniLM-L6-v2\"\n",
     "# model_name = \"all-mpnet-base-v2\"\n",
     "model_name = \"BAAI/bge-large-en-v1.5\"\n",
-=======
-   "execution_count": null,
-   "metadata": {},
-   "outputs": [],
-   "source": [
-    "model_name = \"all-MiniLM-L6-v2\"\n",
->>>>>>> cd9e8b1e
+    "\n",
     "\n",
     "for strategy in [\"mean\"]:\n",
     "    logger.info(\n",
