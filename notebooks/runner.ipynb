--- conflicted
+++ resolved
@@ -2,11 +2,7 @@
  "cells": [
   {
    "cell_type": "code",
-<<<<<<< HEAD
-   "execution_count": null,
-=======
-   "execution_count": 1,
->>>>>>> 38251207
+   "execution_count": null,
    "metadata": {},
    "outputs": [],
    "source": [
@@ -24,14 +20,23 @@
   },
   {
    "cell_type": "code",
-<<<<<<< HEAD
-   "execution_count": null,
-   "metadata": {},
-   "outputs": [],
-=======
-   "execution_count": 2,
-   "metadata": {},
-   "outputs": [
+   "execution_count": null,
+   "metadata": {},
+   "outputs": [
+    {
+     "name": "stderr",
+     "output_type": "stream",
+     "text": [
+      "<<<<<<< local <removed>\n"
+     ]
+    },
+    {
+     "name": "stderr",
+     "output_type": "stream",
+     "text": [
+      "=======\n"
+     ]
+    },
     {
      "data": {
       "text/plain": [
@@ -60,9 +65,15 @@
      "execution_count": 2,
      "metadata": {},
      "output_type": "execute_result"
-    }
-   ],
->>>>>>> 38251207
+    },
+    {
+     "name": "stderr",
+     "output_type": "stream",
+     "text": [
+      ">>>>>>> remote <modified: text/plain>\n"
+     ]
+    }
+   ],
    "source": [
     "notebook = \"embeddings.ipynb\"\n",
     "pm.inspect_notebook(notebook)"
@@ -70,11 +81,7 @@
   },
   {
    "cell_type": "code",
-<<<<<<< HEAD
-   "execution_count": null,
-=======
-   "execution_count": 3,
->>>>>>> 38251207
+   "execution_count": null,
    "metadata": {},
    "outputs": [
     {
@@ -91,14 +98,9 @@
    "source": [
     "# model_name = \"all-MiniLM-L6-v2\"\n",
     "# model_name = \"all-mpnet-base-v2\"\n",
-<<<<<<< HEAD
-    "model_name = \"BAAI/bge-large-en-v1.5\"\n",
-    "\n",
-    "\n",
-=======
     "model_name = \"bge-large-en-v1.5\"\n",
     "owner_name = 'BAAI'\n",
->>>>>>> 38251207
+    "\n",
     "for strategy in [\"mean\"]:\n",
     "    logger.info(\n",
     "        f\"Running {notebook} for {model_name} model with {strategy} pooling strategy\"\n",
@@ -126,10 +128,21 @@
    "cell_type": "code",
    "execution_count": null,
    "metadata": {},
-<<<<<<< HEAD
-   "outputs": [],
-=======
-   "outputs": [
+   "outputs": [
+    {
+     "name": "stderr",
+     "output_type": "stream",
+     "text": [
+      "<<<<<<< local <removed>\n"
+     ]
+    },
+    {
+     "name": "stderr",
+     "output_type": "stream",
+     "text": [
+      "=======\n"
+     ]
+    },
     {
      "data": {
       "text/plain": [
@@ -150,9 +163,15 @@
      "execution_count": 4,
      "metadata": {},
      "output_type": "execute_result"
-    }
-   ],
->>>>>>> 38251207
+    },
+    {
+     "name": "stderr",
+     "output_type": "stream",
+     "text": [
+      ">>>>>>> remote <modified: text/plain>\n"
+     ]
+    }
+   ],
    "source": [
     "notebook = \"similarity.ipynb\"\n",
     "pm.inspect_notebook(notebook)"
@@ -160,14 +179,7 @@
   },
   {
    "cell_type": "code",
-<<<<<<< HEAD
-   "execution_count": null,
-   "metadata": {},
-   "outputs": [],
-   "source": [
-    "for strategy in [\"mean\", \"max\"]:\n",
-=======
-   "execution_count": 17,
+   "execution_count": null,
    "metadata": {},
    "outputs": [
     {
@@ -185,7 +197,6 @@
     "# model_name = \"all-mpnet-base-v2\"\n",
     "\n",
     "for strategy in [\"mean\"]:\n",
->>>>>>> 38251207
     "    logger.info(\n",
     "        f\"Running {notebook} for {model_name} model with {strategy} pooling strategy\"\n",
     "    )\n",
