{
 "cells": [
  {
   "cell_type": "code",
   "execution_count": null,
   "metadata": {},
   "outputs": [],
   "source": [
    "import os\n",
    "import random\n",
    "\n",
    "import numpy as np\n",
    "import matplotlib.pyplot as plt\n",
    "import pandas as pd\n",
    "import seaborn as sns\n",
    "import pyarrow.parquet as pq\n",
    "from sentence_transformers import SentenceTransformer"
   ]
  },
  {
   "cell_type": "code",
   "execution_count": null,
   "metadata": {
    "tags": [
     "parameters"
    ]
   },
   "outputs": [],
   "source": [
    "# Parameters\n",
    "MODEL_NAME: str = \"all-MiniLM-L6-v2\"\n",
    "POOLING_STRATEGY: str = \"max\"\n",
    "OWNER: str = \"sentence-transformers\""
   ]
  },
  {
   "cell_type": "code",
   "execution_count": null,
   "metadata": {},
   "outputs": [],
   "source": [
    "CLEAN_DATA_PATH = os.path.join(\"..\", \"data\", \"healthhub_small_clean\")\n",
    "OUTPUT_CM_PATH = os.path.join(\n",
    "    \"..\",\n",
    "    \"artifacts\",\n",
    "    \"outputs\",\n",
    "    f\"{MODEL_NAME}_{POOLING_STRATEGY}_confusion_matrix.png\",\n",
    ")\n",
    "\n",
    "CLEANED_EMBEDDING_LIST_PATH = os.path.join(\n",
    "    CLEAN_DATA_PATH,\n",
    "    f\"healthhub_{MODEL_NAME}_{POOLING_STRATEGY}_embeddings_small_clean.parquet\",\n",
    ")"
   ]
  },
  {
   "cell_type": "markdown",
   "metadata": {},
   "source": [
    "## Load Embeddings Dataframe"
   ]
  },
  {
   "cell_type": "code",
   "execution_count": null,
   "metadata": {},
   "outputs": [],
   "source": [
    "embeddings_table = pq.read_table(CLEANED_EMBEDDING_LIST_PATH)\n",
    "embeddings_df = embeddings_table.to_pandas()\n",
    "embeddings_df.head()"
   ]
  },
  {
   "cell_type": "markdown",
   "metadata": {},
   "source": [
    "## Load Ground Truth Dataframe"
   ]
  },
  {
   "cell_type": "code",
   "execution_count": null,
   "metadata": {},
   "outputs": [],
   "source": [
    "ground_df = pd.read_excel(\n",
    "    os.path.join(\n",
    "        \"..\", \"data\", \"Synapxe Content Prioritisation - Live Healthy_020724.xlsx\"\n",
    "    ),\n",
    "    sheet_name=\"All Live Healthy\",\n",
    "    index_col=False,\n",
    ")\n",
    "\n",
    "ground_df.head()"
   ]
  },
  {
   "cell_type": "code",
   "execution_count": null,
   "metadata": {},
   "outputs": [],
   "source": [
    "merge_df = pd.merge(\n",
    "    embeddings_df, ground_df, how=\"left\", left_on=\"doc_source\", right_on=\"URL\"\n",
    ")\n",
    "merge_df = merge_df[[*embeddings_df.columns, \"Combine Group ID\"]]\n",
    "merge_df = merge_df[merge_df[\"Combine Group ID\"].notna()]\n",
    "merge_df = merge_df.sort_values(by=\"Combine Group ID\").reset_index(drop=True)\n",
    "merge_df[\"Combine Group ID\"] = merge_df[\"Combine Group ID\"].astype(int)"
   ]
  },
  {
   "cell_type": "code",
   "execution_count": null,
   "metadata": {},
   "outputs": [],
   "source": [
    "model = SentenceTransformer(f'{OWNER}/{MODEL_NAME}')"
   ]
  },
  {
   "cell_type": "code",
   "execution_count": null,
   "metadata": {},
   "outputs": [],
   "source": [
    "embedding_col = f\"{MODEL_NAME}_{POOLING_STRATEGY}_embeddings\"\n",
    "\n",
    "# Get the embeddings to compute the similarities\n",
    "embeddings_series = merge_df[embedding_col]\n",
    "embeddings = np.vstack(embeddings_series)\n",
    "\n",
    "print(embeddings.shape)  # (num_documents, embedding_dim)"
   ]
  },
  {
   "cell_type": "code",
   "execution_count": null,
   "metadata": {},
   "outputs": [],
   "source": [
    "# Calculate the embedding similarities\n",
    "similarities = model.similarity(embeddings, embeddings)\n",
    "\n",
    "print(similarities.shape)  # (num_documents, num_documents)"
   ]
  },
  {
   "cell_type": "code",
   "execution_count": null,
   "metadata": {},
   "outputs": [],
   "source": [
    "# Function to darken a hex color\n",
    "def darken_hex_color(hex_color, factor=0.7):\n",
    "    # Ensure factor is between 0 and 1\n",
    "    factor = max(0, min(1, factor))\n",
    "\n",
    "    # Convert hex color to RGB\n",
    "    r = int(hex_color[1:3], 16)\n",
    "    g = int(hex_color[3:5], 16)\n",
    "    b = int(hex_color[5:7], 16)\n",
    "\n",
    "    # Darken the color\n",
    "    r = int(r * factor)\n",
    "    g = int(g * factor)\n",
    "    b = int(b * factor)\n",
    "\n",
    "    # Convert RGB back to hex\n",
    "    darkened_color = f\"#{r:02x}{g:02x}{b:02x}\".upper()\n",
    "\n",
    "    return darkened_color"
   ]
  },
  {
   "cell_type": "code",
   "execution_count": null,
   "metadata": {},
   "outputs": [],
   "source": [
    "article_titles = merge_df.loc[:, \"doc_title\"].tolist()\n",
    "\n",
    "start = 0\n",
    "end = 20\n",
    "\n",
    "cutoff_similarities = similarities[start:end, start:end]\n",
    "cutoff_article_titles = article_titles[start:end]\n",
    "\n",
    "# Generate random colours\n",
    "hexadecimal_alphabets = \"0123456789ABCDEF\"\n",
    "ground_truth_cluster_ids = merge_df.iloc[start:end][\"Combine Group ID\"].unique()\n",
    "colours = {\n",
    "    id: darken_hex_color(\n",
    "        \"#\" + \"\".join([random.choice(hexadecimal_alphabets) for _ in range(6)])\n",
    "    )\n",
    "    for id in ground_truth_cluster_ids\n",
    "}\n",
    "\n",
    "\n",
    "plt.subplots(figsize=(20, 18))\n",
    "ax = sns.heatmap(\n",
    "    cutoff_similarities,\n",
    "    xticklabels=cutoff_article_titles,\n",
    "    yticklabels=cutoff_article_titles,\n",
    "    annot=True,\n",
    "    fmt=\".2g\",\n",
    ")\n",
    "\n",
    "for x_tick_label, y_tick_label in zip(\n",
    "    ax.axes.get_xticklabels(), ax.axes.get_yticklabels()\n",
    "):\n",
    "\n",
    "    ground_truth_cluster_id = (\n",
    "        merge_df[merge_df[\"doc_title\"] == y_tick_label.get_text()][\"Combine Group ID\"]\n",
    "        .values[0]\n",
    "        .astype(int)\n",
    "    )\n",
    "    colour = colours[ground_truth_cluster_id]\n",
    "    y_tick_label.set_color(colour)\n",
    "    x_tick_label.set_color(colour)\n",
    "\n",
    "plt.tight_layout()\n",
    "plt.show()"
   ]
  },
  {
   "cell_type": "code",
   "execution_count": null,
   "metadata": {},
   "outputs": [],
   "source": [
    "ax.figure.savefig(OUTPUT_CM_PATH, dpi=400)"
   ]
<<<<<<< HEAD
  },
  {
   "cell_type": "code",
   "execution_count": null,
   "metadata": {},
   "outputs": [],
   "source": []
  },
  {
   "cell_type": "code",
   "execution_count": null,
   "metadata": {},
   "outputs": [],
   "source": []
=======
>>>>>>> 0f9910d1
  }
 ],
 "metadata": {
  "kernelspec": {
   "display_name": "mining",
   "language": "python",
   "name": "python3"
  },
  "language_info": {
   "codemirror_mode": {
    "name": "ipython",
    "version": 3
   },
   "file_extension": ".py",
   "mimetype": "text/x-python",
   "name": "python",
   "nbconvert_exporter": "python",
   "pygments_lexer": "ipython3",
   "version": "3.11.5"
  }
 },
 "nbformat": 4,
 "nbformat_minor": 2
}<|MERGE_RESOLUTION|>--- conflicted
+++ resolved
@@ -232,7 +232,6 @@
    "source": [
     "ax.figure.savefig(OUTPUT_CM_PATH, dpi=400)"
    ]
-<<<<<<< HEAD
   },
   {
    "cell_type": "code",
@@ -247,8 +246,6 @@
    "metadata": {},
    "outputs": [],
    "source": []
-=======
->>>>>>> 0f9910d1
   }
  ],
  "metadata": {
